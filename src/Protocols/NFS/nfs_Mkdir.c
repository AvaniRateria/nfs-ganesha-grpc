/*
 * vim:expandtab:shiftwidth=8:tabstop=8:
 *
 * Copyright CEA/DAM/DIF  (2008)
 * contributeur : Philippe DENIEL   philippe.deniel@cea.fr
 *                Thomas LEIBOVICI  thomas.leibovici@cea.fr
 *
 *
 * This program is free software; you can redistribute it and/or
 * modify it under the terms of the GNU Lesser General Public
 * License as published by the Free Software Foundation; either
 * version 3 of the License, or (at your option) any later version.
 * 
 * This program is distributed in the hope that it will be useful,
 * but WITHOUT ANY WARRANTY; without even the implied warranty of
 * MERCHANTABILITY or FITNESS FOR A PARTICULAR PURPOSE.  See the GNU
 * Lesser General Public License for more details.
 * 
 * You should have received a copy of the GNU Lesser General Public
 * License along with this library; if not, write to the Free Software
 * Foundation, Inc., 51 Franklin Street, Fifth Floor, Boston, MA  02110-1301  USA
 * 
 * ---------------------------------------
 */

/**
 * \file nfs_Mkdir.c 
 * \author  $Author: deniel $
 * \data    $Date: 2005/11/28 17:02:53 $
 * \version $Revision: 1.21 $
 * \brief   evrythinhg you need to handle NFS PROC2-3 MKDIR.
 *
 * Evrythinhg you need to handle NFS PROC2-3 MKDIR. 
 * MKDIR is used to create new directories
 *
 */
#ifdef HAVE_CONFIG_H
#include "config.h"
#endif

#ifdef _SOLARIS
#include "solaris_port.h"
#endif
#include <stdio.h>
#include <string.h>
#include <pthread.h>
#include <fcntl.h>
#include <sys/file.h>           /* for having FNDELAY */
#include "HashData.h"
#include "HashTable.h"
#include "rpc.h"
#include "log_macros.h"
#include "stuff_alloc.h"
#include "nfs23.h"
#include "nfs4.h"
#include "mount.h"
#include "nfs_core.h"
#include "cache_inode.h"
#include "cache_content.h"
#include "nfs_exports.h"
#include "nfs_creds.h"
#include "nfs_proto_functions.h"
#include "nfs_tools.h"
#include "nfs_file_handle.h"
#include "nfs_proto_tools.h"

/**
 *
 * nfs_Mkdir: The NFS PROC2 and PROC3 MKDIR
 *
 * Implements the NFS PROC MKDIR function (for V2 and V3).
 *
 * @param parg    [IN]    pointer to nfs arguments union
 * @param pexport [IN]    pointer to nfs export list 
 * @param pcontext   [IN]    credentials to be used for this request
 * @param pclient [INOUT] client resource to be used
 * @param ht      [INOUT] cache inode hash table
 * @param preq    [IN]    pointer to SVC request related to this call 
 * @param pres    [OUT]   pointer to the structure to contain the result of the call
 *
 * @return NFS_REQ_OK if successfull \n
 *         NFS_REQ_DROP if failed but retryable  \n
 *         NFS_REQ_FAILED if failed and not retryable.
 *
 */

int nfs_Mkdir(nfs_arg_t * parg,
              exportlist_t * pexport,
              fsal_op_context_t * pcontext,
              cache_inode_client_t * pclient,
              hash_table_t * ht, struct svc_req *preq, nfs_res_t * pres)
{
  static char __attribute__ ((__unused__)) funcName[] = "nfs_Mkdir";

  char *str_dir_name = NULL;
  fsal_accessmode_t mode = 0;
  cache_entry_t *dir_pentry = NULL;
  cache_entry_t *parent_pentry = NULL;
  int rc = 0;
  fsal_attrib_list_t parent_attr;
  fsal_attrib_list_t attr;
  fsal_attrib_list_t *ppre_attr;
  fsal_attrib_list_t attr_parent_after;
  cache_inode_file_type_t parent_filetype;
  fsal_handle_t *pfsal_handle;
  fsal_name_t dir_name;
  cache_inode_status_t cache_status = CACHE_INODE_SUCCESS;
  cache_inode_status_t cache_status_lookup;

  if(isDebug(COMPONENT_NFSPROTO))
    {
      char str[LEN_FH_STR];

      switch (preq->rq_vers)
        {
        case NFS_V2:
          str_dir_name = parg->arg_mkdir2.where.name;
          break;
        case NFS_V3:
          str_dir_name = parg->arg_mkdir3.where.name;
          break;
        }

      nfs_FhandleToStr(preq->rq_vers,
                       &(parg->arg_mkdir2.where.dir),
                       &(parg->arg_mkdir3.where.dir),
                       NULL,
                       str);
      LogDebug(COMPONENT_NFSPROTO,
               "REQUEST PROCESSING: Calling nfs_Mkdir handle: %s name: %s",
               str, str_dir_name);
    }

  if(preq->rq_vers == NFS_V3)
    {
      /* to avoid setting it on each error case */
      pres->res_mkdir3.MKDIR3res_u.resfail.dir_wcc.before.attributes_follow = FALSE;
      pres->res_mkdir3.MKDIR3res_u.resfail.dir_wcc.after.attributes_follow = FALSE;
      ppre_attr = NULL;
    }

  if((parent_pentry = nfs_FhandleToCache(preq->rq_vers,
                                         &(parg->arg_mkdir2.where.dir),
                                         &(parg->arg_mkdir3.where.dir),
                                         NULL,
                                         &(pres->res_dirop2.status),
                                         &(pres->res_mkdir3.status),
                                         NULL,
                                         &parent_attr,
                                         pcontext, pclient, ht, &rc)) == NULL)
    {
      /* Stale NFS FH ? */
      return rc;
    }

  /* get directory attributes before action (for V3 reply) */
  ppre_attr = &parent_attr;

  /* Extract the filetype */
  parent_filetype = cache_inode_fsal_type_convert(parent_attr.type);

  /*
   * Sanity checks: 
   */
  if(parent_filetype != DIRECTORY)
    {
      switch (preq->rq_vers)
        {
        case NFS_V2:
          pres->res_dirop2.status = NFSERR_NOTDIR;
          break;

        case NFS_V3:
          pres->res_mkdir3.status = NFS3ERR_NOTDIR;
          break;
        }

      return NFS_REQ_OK;
    }

  switch (preq->rq_vers)
    {
    case NFS_V2:
      str_dir_name = parg->arg_mkdir2.where.name;

      if(parg->arg_mkdir2.attributes.mode != (unsigned int)-1)
        {
          mode = (fsal_accessmode_t) parg->arg_mkdir2.attributes.mode;
        }
      else
        {
          mode = (fsal_accessmode_t) 0;
        }
      break;

    case NFS_V3:
      str_dir_name = parg->arg_mkdir3.where.name;

      if(parg->arg_mkdir3.attributes.mode.set_it == TRUE)
        mode = (fsal_accessmode_t) parg->arg_mkdir3.attributes.mode.set_mode3_u.mode;
      else
        mode = (fsal_accessmode_t) 0;
      break;
    }

  //if(str_dir_name == NULL || strlen(str_dir_name) == 0)
  if(str_dir_name == NULL || *str_dir_name == '\0' )
    {
      if(preq->rq_vers == NFS_V2)
        pres->res_dirop2.status = NFSERR_IO;
      if(preq->rq_vers == NFS_V3)
        pres->res_mkdir3.status = NFS3ERR_INVAL;
    }
  else
    {
      /* Make the directory */
      if((cache_status = cache_inode_error_convert(FSAL_str2name(str_dir_name,
                                                                 FSAL_MAX_NAME_LEN,
                                                                 &dir_name))) ==
         CACHE_INODE_SUCCESS)
        {
          /*
           * Lookup file to see if it exists.  If so, use it.  Otherwise
           * create a new one.  
           */
          dir_pentry = cache_inode_lookup( parent_pentry,
                                           &dir_name,
                                           pexport->cache_inode_policy,
                                           &attr,
                                           ht, 
                                           pclient, 
                                           pcontext, 
                                           &cache_status_lookup);

          if(cache_status_lookup == CACHE_INODE_NOT_FOUND)
            {
              /* Create the directory */
              if((dir_pentry = cache_inode_create(parent_pentry,
                                                  &dir_name,
<<<<<<< HEAD
                                                  DIR_BEGINNING,
                                                  pexport->cache_inode_policy,
=======
                                                  DIRECTORY,
>>>>>>> 9a108b11
                                                  mode,
                                                  NULL,
                                                  &attr,
                                                  ht,
                                                  pclient,
                                                  pcontext, &cache_status)) != NULL)
                {
                  /*
                   * Get the FSAL handle for this entry 
                   */
                  pfsal_handle = cache_inode_get_fsal_handle(dir_pentry, &cache_status);

                  if(cache_status == CACHE_INODE_SUCCESS)
                    {
                      switch (preq->rq_vers)
                        {
                        case NFS_V2:
                          /* Build file handle */
                          if(!nfs2_FSALToFhandle
                             (&(pres->res_dirop2.DIROP2res_u.diropok.file), pfsal_handle,
                              pexport))
                            pres->res_dirop2.status = NFSERR_IO;
                          else
                            {
                              /*
                               * Build entry
                               * attributes 
                               */
                              if(nfs2_FSALattr_To_Fattr(pexport, &attr,
                                                        &(pres->res_dirop2.DIROP2res_u.
                                                          diropok.attributes)) == 0)
                                pres->res_dirop2.status = NFSERR_IO;
                              else
                                pres->res_dirop2.status = NFS_OK;
                            }
                          break;

                        case NFS_V3:
                          /* Build file handle */
                          if((pres->res_mkdir3.MKDIR3res_u.resok.obj.post_op_fh3_u.
                              handle.data.data_val = Mem_Alloc_Label(NFS3_FHSIZE,
                                                                     "Filehandle V3 in nfs3_mkdir")) == NULL)
                            {
                              pres->res_mkdir3.status = NFS3ERR_IO;
                              return NFS_REQ_OK;
                            }

                          if(nfs3_FSALToFhandle
                             (&pres->res_mkdir3.MKDIR3res_u.resok.obj.post_op_fh3_u.
                              handle, pfsal_handle, pexport) == 0)
                            {
                              Mem_Free((char *)pres->res_mkdir3.MKDIR3res_u.resok.obj.
                                       post_op_fh3_u.handle.data.data_val);
                              pres->res_mkdir3.status = NFS3ERR_INVAL;
                              return NFS_REQ_OK;
                            }
                          else
                            {
                              /* Set Post Op Fh3 structure */
                              pres->res_mkdir3.MKDIR3res_u.resok.obj.handle_follows =
                                  TRUE;
                              pres->res_mkdir3.MKDIR3res_u.resok.obj.post_op_fh3_u.handle.
                                  data.data_len = sizeof(file_handle_v3_t);

                              /*
                               * Build entry
                               * attributes 
                               */
                              nfs_SetPostOpAttr(pcontext, pexport,
                                                dir_pentry,
                                                &attr,
                                                &(pres->res_mkdir3.MKDIR3res_u.resok.
                                                  obj_attributes));

                              /* Get the attributes of the parent after the operation */
                              cache_inode_get_attributes(parent_pentry,
                                                         &attr_parent_after);

                              /*
                               * Build Weak Cache
                               * Coherency data 
                               */
                              nfs_SetWccData(pcontext, pexport,
                                             parent_pentry,
                                             ppre_attr,
                                             &attr_parent_after,
                                             &(pres->res_mkdir3.MKDIR3res_u.resok.
                                               dir_wcc));

                              pres->res_mkdir3.status = NFS3_OK;
                            }

                          break;
                        }
                      return NFS_REQ_OK;
                    }
                }
            }                   /* If( cache_status_lookup == CACHE_INODE_NOT_FOUND ) */
          else
            {
              /* object already exists or failure during lookup */
              if(cache_status_lookup == CACHE_INODE_SUCCESS)
                {
                  /* Trying to create a file that already exists */
                  cache_status = CACHE_INODE_ENTRY_EXISTS;

                  switch (preq->rq_vers)
                    {
                    case NFS_V2:
                      pres->res_dirop2.status = NFSERR_EXIST;
                      break;

                    case NFS_V3:
                      pres->res_mkdir3.status = NFS3ERR_EXIST;
                      break;
                    }
                }
              else
                {
                  /* Server fault */
                  cache_status = cache_status_lookup;

                  switch (preq->rq_vers)
                    {
                    case NFS_V2:
                      pres->res_dirop2.status = NFSERR_IO;
                      break;

                    case NFS_V3:
                      pres->res_mkdir3.status = NFS3ERR_INVAL;
                      break;
                    }
                }

              nfs_SetFailedStatus(pcontext, pexport,
                                  preq->rq_vers,
                                  cache_status,
                                  &pres->res_dirop2.status,
                                  &pres->res_mkdir3.status,
                                  NULL, NULL,
                                  parent_pentry,
                                  ppre_attr,
                                  &(pres->res_mkdir3.MKDIR3res_u.resfail.dir_wcc),
                                  NULL, NULL, NULL);

              return NFS_REQ_OK;
            }
        }
    }

  /* If we are here, there was an error */
  if(nfs_RetryableError(cache_status))
    {
      return NFS_REQ_DROP;

    }
  nfs_SetFailedStatus(pcontext, pexport,
                      preq->rq_vers,
                      cache_status,
                      &pres->res_dirop2.status,
                      &pres->res_mkdir3.status,
                      NULL, NULL,
                      parent_pentry,
                      ppre_attr,
                      &(pres->res_mkdir3.MKDIR3res_u.resfail.dir_wcc), NULL, NULL, NULL);

  return NFS_REQ_OK;

}

/**
 * nfs_Mkdir_Free: Frees the result structure allocated for nfs_Mkdir.
 * 
 * Frees the result structure allocated for nfs_Mkdir.
 * 
 * @param pres        [INOUT]   Pointer to the result structure.
 *
 */
void nfs_Mkdir_Free(nfs_res_t * resp)
{
  if((resp->res_mkdir3.status == NFS3_OK) &&
     (resp->res_mkdir3.MKDIR3res_u.resok.obj.handle_follows == TRUE))
    Mem_Free(resp->res_mkdir3.MKDIR3res_u.resok.obj.post_op_fh3_u.handle.data.data_val);
}                               /* nfs_Mkdir_Free */<|MERGE_RESOLUTION|>--- conflicted
+++ resolved
@@ -237,12 +237,8 @@
               /* Create the directory */
               if((dir_pentry = cache_inode_create(parent_pentry,
                                                   &dir_name,
-<<<<<<< HEAD
-                                                  DIR_BEGINNING,
+                                                  DIRECTORY,
                                                   pexport->cache_inode_policy,
-=======
-                                                  DIRECTORY,
->>>>>>> 9a108b11
                                                   mode,
                                                   NULL,
                                                   &attr,
