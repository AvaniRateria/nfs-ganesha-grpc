--- conflicted
+++ resolved
@@ -100,9 +100,6 @@
   cache_entry_t *pentry_dot_dot = NULL;
   unsigned long dircount;
   unsigned long maxcount;
-  unsigned long bytes_counter = 0 ;
-  unsigned int tmp_name_len = 0 ;
-  unsigned int tmp_data_len = 0 ;
   fsal_attrib_list_t dir_attr;
   fsal_attrib_list_t entry_attr;
   uint64_t begin_cookie;
@@ -168,12 +165,6 @@
   if(nfs3_Is_Fh_Xattr(&(parg->arg_readdirplus3.dir)))
     return nfs3_Readdirplus_Xattr(parg, pexport, pcontext, pclient, ht, preq, pres);
 
-  /* Start counting the bytes returned... */
-  bytes_counter = sizeof( nfsstat3 )     /* READDIRPLUS3res::status */
-		+ sizeof( post_op_attr ) /* READDIRPLUS3res::resok::dir_attributes */
-                + sizeof( cookieverf3 )  /* READDIRPLUS3res::resok::cookieverf */
-                + sizeof( bool_t ) ;     /* READDIRPLUS3res::resok::reply::eof */
-
   /* Convert file handle into a vnode */
   if((dir_pentry = nfs_FhandleToCache(preq->rq_vers,
                                       NULL,
@@ -553,18 +544,6 @@
               else
                 RES_READDIRPLUS_REPLY.entries[delta].nextentry = NULL;
 
-              /* Update the bytes_counter */
-              tmp_name_len = strnlen( RES_READDIRPLUS_REPLY.entries[delta].name, MAXNAMLEN ) ;
-              tmp_data_len =  RES_READDIRPLUS_REPLY.entries[delta].name_handle.post_op_fh3_u.handle.data.data_len ;
-              bytes_counter += sizeof( fileid3 )                  /* entryplus3::fileid                      */
-			     + tmp_name_len+(4 -(tmp_name_len%4)) /* entryplus3::name (32 bits aligned)      */
-			     + sizeof( cookie3 )                  /* entryplus3::cookie                      */
-			     + sizeof( post_op_attr )             /* entryplus3::name_attributes             */
-                             + sizeof( bool_t )                   /* entryplus3::name_handle::handle_follows */
-                             + sizeof( u_int )                    /* nfs_fh3::data_len                       */
-			     + tmp_data_len+(4-(tmp_data_len%4))  /* nfs_fh3::data_val (32 bits aligned)     */
-			     + sizeof( uint64_t ) ;               /* entryplus3::nextentry                   */
-
               delta += 1;
             }
 
@@ -696,17 +675,9 @@
                                 &(pres->res_readdirplus3.READDIRPLUS3res_u.resok.reply.entries[i].name_attributes));
 
               LogFullDebug(COMPONENT_NFS_READDIR,
-<<<<<<< HEAD
-                           "Readdirplus3 -> i=%d, bytes_counter=%u  num_entries=%d needed=%lu space_used=%lu maxcount=%lu Name=%s FileId=%016llx Cookie=%llu",
-                           i, bytes_counter, num_entries, needed, space_used, maxcount,
-                           dirent_array[i - delta].name.name,
-=======
-                           "Readdirplus3 -> i=%d num_entries=%d needed=%lu "
-                           "space_used=%lu maxcount=%lu Name=%s FileId=%016llx "
-                           "Cookie=%"PRIu64,
+                           "Readdirplus3 -> i=%d, num_entries=%d needed=%lu space_used=%lu maxcount=%lu Name=%s FileId=%016llx Cookie=%llu",
                            i, num_entries, needed, space_used, maxcount,
                            dirent_array[i - delta]->name.name,
->>>>>>> d8fad6d0
                            RES_READDIRPLUS_REPLY.entries[i].fileid,
                            RES_READDIRPLUS_REPLY.entries[i].cookie);
 
@@ -715,18 +686,6 @@
                 RES_READDIRPLUS_REPLY.entries[i - 1].nextentry =
                     &(RES_READDIRPLUS_REPLY.entries[i]);
 
-              /* Update the bytes_counter */
-              tmp_name_len = strnlen( RES_READDIRPLUS_REPLY.entries[i].name, MAXNAMLEN ) ;
-              tmp_data_len =  RES_READDIRPLUS_REPLY.entries[i].name_handle.post_op_fh3_u.handle.data.data_len ;
-              bytes_counter += sizeof( fileid3 )                  /* entryplus3::fileid                      */
-			     + tmp_name_len+(4 -(tmp_name_len%4)) /* entryplus3::name (32 bits aligned)      */
-			     + sizeof( cookie3 )                  /* entryplus3::cookie                      */
-			     + sizeof( post_op_attr )             /* entryplus3::name_attributes             */
-                             + sizeof( bool_t )                   /* entryplus3::name_handle::handle_follows */
-                             + sizeof( u_int )                    /* nfs_fh3::data_len                       */
-			     + tmp_data_len+(4-(tmp_data_len%4))  /* nfs_fh3::data_val (32 bits aligned)     */
-			     + sizeof( uint64_t ) ;               /* entryplus3::nextentry                   */
-		
             }
 
           pres->res_readdirplus3.READDIRPLUS3res_u.resok.reply.eof = FALSE;
