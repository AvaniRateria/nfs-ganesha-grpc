/*
 * vim:expandtab:shiftwidth=8:tabstop=8:
 *
 * Copyright CEA/DAM/DIF  (2008)
 * contributeur : Philippe DENIEL   philippe.deniel@cea.fr
 *                Thomas LEIBOVICI  thomas.leibovici@cea.fr
 *
 *
 * This program is free software; you can redistribute it and/or
 * modify it under the terms of the GNU Lesser General Public
 * License as published by the Free Software Foundation; either
 * version 3 of the License, or (at your option) any later version.
 *
 * This program is distributed in the hope that it will be useful,
 * but WITHOUT ANY WARRANTY; without even the implied warranty of
 * MERCHANTABILITY or FITNESS FOR A PARTICULAR PURPOSE.  See the GNU
 * Lesser General Public License for more details.
 *
 * You should have received a copy of the GNU Lesser General Public
 * License along with this library; if not, write to the Free Software
 * Foundation, Inc., 51 Franklin Street, Fifth Floor, Boston, MA  02110-1301  USA
 *
 * ---------------------------------------
 */

/**
 * @file    nfs_proto_tools.c
 * @brief   A set of functions used to managed NFS.
 *
 * A set of functions used to managed NFS.
 */
#ifdef HAVE_CONFIG_H
#include "config.h"
#endif

#ifdef _SOLARIS
#include "solaris_port.h"
#endif

#include <stdio.h>
#include <string.h>
#include <pthread.h>
#include <fcntl.h>
#include <sys/file.h>           /* for having FNDELAY */
#include <pwd.h>
#include <grp.h>
#include <stdint.h>
#include <assert.h>
#include "HashData.h"
#include "HashTable.h"
#include "log.h"
#include "ganesha_rpc.h"
#include "nfs23.h"
#include "nfs4.h"
#include "mount.h"
#include "nfs_core.h"
#include "cache_inode.h"
#include "nfs_exports.h"
#include "nfs_creds.h"
#include "nfs_proto_functions.h"
#include "nfs_tools.h"
#include "nfs_file_handle.h"
#include "nfs_proto_tools.h"
#include "nfs4_acls.h"
#ifdef _PNFS_MDS
#include "sal_data.h"
#include "sal_functions.h"
#include "fsal.h"
#include "fsal_pnfs.h"
#include "pnfs_common.h"
#endif /* _PNFS_MDS */

#ifdef _USE_NFS4_ACL
/* Define mapping of NFS4 who name and type. */
static struct {
  char *string;
  int   stringlen;
  int type;
} whostr_2_type_map[] = {
  {
    .string    = "OWNER@",
    .stringlen = sizeof("OWNER@") - 1,
    .type      = FSAL_ACE_SPECIAL_OWNER,
  },
  {
    .string    = "GROUP@",
    .stringlen = sizeof("GROUP@") - 1,
    .type      = FSAL_ACE_SPECIAL_GROUP,
  },
  {
    .string    = "EVERYONE@",
    .stringlen = sizeof("EVERYONE@") - 1,
    .type      = FSAL_ACE_SPECIAL_EVERYONE,
  },
};
#endif                          /* _USE_NFS4_ACL */

/*
 * String representations of NFS protocol operations.
 */
char *nfsv2_function_names[] = {
  "NFSv2_null", "NFSv2_getattr", "NFSv2_setattr", "NFSv2_root",
  "NFSv2_lookup", "NFSv2_readlink", "NFSv2_read", "NFSv2_writecache",
  "NFSv2_write", "NFSv2_create", "NFSv2_remove", "NFSv2_rename",
  "NFSv2_link", "NFSv2_symlink", "NFSv2_mkdir", "NFSv2_rmdir",
  "NFSv2_readdir", "NFSv2_statfs"
};

char *nfsv3_function_names[] = {
  "NFSv3_null", "NFSv3_getattr", "NFSv3_setattr", "NFSv3_lookup",
  "NFSv3_access", "NFSv3_readlink", "NFSv3_read", "NFSv3_write",
  "NFSv3_create", "NFSv3_mkdir", "NFSv3_symlink", "NFSv3_mknod",
  "NFSv3_remove", "NFSv3_rmdir", "NFSv3_rename", "NFSv3_link",
  "NFSv3_readdir", "NFSv3_readdirplus", "NFSv3_fsstat",
  "NFSv3_fsinfo", "NFSv3_pathconf", "NFSv3_commit"
};

char *nfsv4_function_names[] = {
  "NFSv4_null", "NFSv4_compound"
};

char *mnt_function_names[] = {
  "MNT_null", "MNT_mount", "MNT_dump", "MNT_umount", "MNT_umountall", "MNT_export"
};

char *rquota_functions_names[] = {
  "rquota_Null", "rquota_getquota", "rquota_getquotaspecific", "rquota_setquota",
  "rquota_setquotaspecific"
};

/**
 *
 * nfs_FhandleToStr: Converts a file handle to a string representation.
 *
 * Converts a file handle to a string representation.
 *
 * @param rq_vers  [IN]    version of the NFS protocol to be used
 * @param pfh2     [IN]    NFSv2 file handle or NULL
 * @param pfh3     [IN]    NFSv3 file handle or NULL
 * @param pfh4     [IN]    NFSv4 file handle or NULL
 * @param str      [OUT]   string version of handle
 *
 */
void nfs_FhandleToStr(u_long     rq_vers,
                      fhandle2  *pfh2,
                      nfs_fh3   *pfh3,
                      nfs_fh4   *pfh4,
                      char      *str)
{

  switch (rq_vers)
    {
    case NFS_V4:
      sprint_fhandle4(str, pfh4);
      break;

    case NFS_V3:
      sprint_fhandle3(str, pfh3);
      break;

    case NFS_V2:
      sprint_fhandle2(str, pfh2);
      break;
    }
}                               /* nfs_FhandleToStr */

/**
 *
 * nfs_FhandleToCache: Gets a cache entry using a file handle (v2/3/4) as input.
 * 
 * Gets a cache entry using a file handle (v2/3/4) as input.
 *
 * If a cache entry is returned, its refcount is +1.
 *
 * @param rq_vers  [IN]    version of the NFS protocol to be used 
 * @param pfh2     [IN]    NFSv2 file handle or NULL 
 * @param pfh3     [IN]    NFSv3 file handle or NULL 
 * @param pfh4     [IN]    NFSv4 file handle or NULL 
 * @param pstatus2 [OUT]   pointer to NFSv2 status or NULL
 * @param pstatus3 [OUT]   pointer to NFSv3 status or NULL
 * @param pstatus4 [OUT]   pointer to NFSv4 status or NULL
 * @param pattr    [OUT]   FSAL attributes related to this cache entry
 * @param pexport  [IN]    client's export
 * @param pclient  [IN]    client's ressources to be used for accessing the Cache Inode
 * @param prc      [OUT]   internal status for the request (NFS_REQ_DROP or NFS_REQ_OK)
 *
 * @return a pointer to the related pentry if successful, NULL is returned in case of a failure.
 *
 */

cache_entry_t *nfs_FhandleToCache(u_long rq_vers,
                                  fhandle2 * pfh2,
                                  nfs_fh3 * pfh3,
                                  nfs_fh4 * pfh4,
                                  nfsstat2 * pstatus2,
                                  nfsstat3 * pstatus3,
                                  nfsstat4 * pstatus4,
                                  struct attrlist * pattr,
                                  exportlist_t *pexport,
                                  int *prc)
{
  cache_inode_fsal_data_t fsal_data;
  cache_inode_status_t cache_status;
  cache_entry_t *pentry = NULL;
  struct attrlist attr;
  short exportid = 0;
  char fkey_data[NFS4_FHSIZE];
  struct netbuf fkey = {.maxlen = sizeof(fkey_data), .buf = fkey_data};

  /* Default behaviour */
  *prc = NFS_REQ_OK;

  memset(&fsal_data, 0, sizeof(fsal_data));
  fsal_data.export = pexport->export_hdl;
  switch (rq_vers)
    {
    case NFS_V4:
      if(!nfs4_FhandleToFSAL(pfh4, &fkey, pexport->export_hdl))
        {
          *prc = NFS_REQ_OK;
          *pstatus4 = NFS4ERR_BADHANDLE;
          return NULL;
        }
      exportid = nfs4_FhandleToExportId(pfh4);
      break;

    case NFS_V3:
      if(!nfs3_FhandleToFSAL(pfh3, &fkey, pexport->export_hdl))
        {
          *prc = NFS_REQ_OK;
          *pstatus3 = NFS3ERR_BADHANDLE;
          return NULL;
        }
      exportid = nfs3_FhandleToExportId(pfh3);
      break;

    case NFS_V2:
      if(!nfs2_FhandleToFSAL(pfh2, &fkey, pexport->export_hdl))
        {
          *prc = NFS_REQ_OK;
          *pstatus2 = NFSERR_STALE;
          return NULL;
        }
      exportid = nfs2_FhandleToExportId(pfh2);
      break;
    }

  fsal_data.fh_desc.addr = fkey.buf;
  fsal_data.fh_desc.len = fkey.len;

  print_buff(COMPONENT_FILEHANDLE,
             fsal_data.fh_desc.addr,
             fsal_data.fh_desc.len);

  if((pexport = nfs_Get_export_by_id(nfs_param.pexportlist, exportid)) == NULL)
    {
      /* invalid handle */
      switch (rq_vers)
        {
        case NFS_V4:
          *pstatus4 = NFS4ERR_STALE;
          break;

        case NFS_V3:
          *pstatus3 = NFS3ERR_STALE;
          break;

        case NFS_V2:
          *pstatus2 = NFSERR_STALE;
          break;
        }
      *prc = NFS_REQ_DROP;

      LogFullDebug(COMPONENT_NFSPROTO,
                   "Invalid file handle passed to nfsFhandleToCache ");
      return NULL;
    }

  if((pentry = cache_inode_get(&fsal_data, &attr,
                               NULL, &cache_status)) == NULL)
    {
      switch (rq_vers)
        {
        case NFS_V4:
          *pstatus4 = NFS4ERR_STALE;
          break;

        case NFS_V3:
          *pstatus3 = NFS3ERR_STALE;
          break;

        case NFS_V2:
          *pstatus2 = NFSERR_STALE;
          break;
        }
      *prc = NFS_REQ_OK;
      return NULL;
    }

  if(pattr != NULL)
    *pattr = attr;

  return pentry;
}                               /* nfs_FhandleToCache */

/**
 *
 * nfs_SetPostOpAttr: Converts FSAL Attributes to NFSv3 PostOp Attributes structure.
 *
 * Converts FSAL Attributes to NFSv3 PostOp Attributes structure.
 *
 * @param pexport    [IN]  the related export entry
 * @param pfsal_attr [IN]  FSAL attributes
 * @param pattr      [OUT] NFSv3 PostOp structure attributes.
 *
 */
int nfs_SetPostOpAttr(exportlist_t *pexport,
                      const struct attrlist *pfsal_attr,
                      post_op_attr *presult)
{
  if(pfsal_attr == NULL)
    {
      presult->attributes_follow
           = nfs3_FSALattr_To_Fattr(pexport,
                                    pfsal_attr,
                                    &(presult->post_op_attr_u.attributes));
    }

  if(nfs3_FSALattr_To_Fattr(pexport,
                            pfsal_attr,
                            &(presult->post_op_attr_u.attributes))
     == 0)
    presult->attributes_follow = FALSE;
  else
    presult->attributes_follow = TRUE;

  return 0;
} /* nfs_SetPostOpAttr */

/**
 *
 * nfs_SetPreOpAttr: Converts FSAL Attributes to NFSv3 PreOp Attributes structure.
 *
 * Converts FSAL Attributes to NFSv3 PreOp Attributes structure.
 * 
 * @param pfsal_attr [IN]  FSAL attributes.
 * @param pattr      [OUT] NFSv3 PreOp structure attributes.
 *
 * @return nothing (void function)
 *
 */
void nfs_SetPreOpAttr(const struct attrlist *pfsal_attr,
                      pre_op_attr *pattr)
{
  if(pfsal_attr == NULL)
    {
      pattr->attributes_follow = FALSE;
    }
  else
    {
      pattr->pre_op_attr_u.attributes.size = pfsal_attr->filesize;
      pattr->pre_op_attr_u.attributes.mtime.seconds = pfsal_attr->mtime.seconds;
      pattr->pre_op_attr_u.attributes.mtime.nseconds = 0 ;

      pattr->pre_op_attr_u.attributes.ctime.seconds = pfsal_attr->ctime.seconds;
      pattr->pre_op_attr_u.attributes.ctime.nseconds = 0; 

      pattr->attributes_follow = TRUE;
    }
}                               /* nfs_SetPreOpAttr */

/**
 * 
 * nfs_SetWccData: Sets NFSv3 Weak Cache Coherency structure.
 *
 * Sets NFSv3 Weak Cache Coherency structure.
 *
 * @param pexport      [IN]  export entry
 * @param pentry       [IN]  related pentry
 * @param pbefore_attr [IN]  the attributes before the operation.
 * @param pafter_attr  [IN]  the attributes after the operation
 * @param pwcc_data    [OUT] the Weak Cache Coherency structure 
 *
 * @return nothing (void function).
 *
 */
void nfs_SetWccData(exportlist_t *pexport,
                    const struct attrlist *pbefore_attr,
                    const struct attrlist *pafter_attr,
                    wcc_data *pwcc_data)
{
  /* Build directory pre operation attributes */
  nfs_SetPreOpAttr(pbefore_attr, &(pwcc_data->before));

  /* Build directory post operation attributes */
  nfs_SetPostOpAttr(pexport, pafter_attr, &(pwcc_data->after));
}                               /* nfs_SetWccData */

/**
 *
 * nfs_RetryableError: Indicates if an error is retryable or not.
 *
 * Indicates if an error is retryable or not.
 *
 * @param cache_status [IN] input Cache Inode Status value, to be tested.
 *
 * @return TRUE if retryable, FALSE otherwise.
 *
 * @todo: Not implemented for NOW BUGAZEOMEU 
 *
 */
int nfs_RetryableError(cache_inode_status_t cache_status)
{
  switch (cache_status)
    {
    case CACHE_INODE_IO_ERROR:
      if(nfs_param.core_param.drop_io_errors)
        {
          /* Drop the request */
          return TRUE;
        }
      else
        {
          /* Propagate error to the client */
          return FALSE;
        }
      break;

    case CACHE_INODE_INVALID_ARGUMENT:
      if(nfs_param.core_param.drop_inval_errors)
        {
          /* Drop the request */
          return TRUE;
        }
      else
        {
          /* Propagate error to the client */
          return FALSE;
        }
      break;

    case CACHE_INODE_DELAY:
      if(nfs_param.core_param.drop_delay_errors)
        {
          /* Drop the request */
          return TRUE;
        }
      else
        {
          /* Propagate error to the client */
          return FALSE;
        }
      break;

    case CACHE_INODE_SUCCESS:
      LogCrit(COMPONENT_NFSPROTO,
              "Possible implementation error: CACHE_INODE_SUCCESS managed as an error");
      return FALSE;
      break;

    case CACHE_INODE_MALLOC_ERROR:
    case CACHE_INODE_POOL_MUTEX_INIT_ERROR:
    case CACHE_INODE_GET_NEW_LRU_ENTRY:
    case CACHE_INODE_UNAPPROPRIATED_KEY:
    case CACHE_INODE_INIT_ENTRY_FAILED:
    case CACHE_INODE_FSAL_ERROR:
    case CACHE_INODE_LRU_ERROR:
    case CACHE_INODE_HASH_SET_ERROR:
    case CACHE_INODE_INCONSISTENT_ENTRY:
    case CACHE_INODE_HASH_TABLE_ERROR:
    case CACHE_INODE_INSERT_ERROR:
      /* Internal error, should be dropped and retryed */
      return TRUE;
      break;

    case CACHE_INODE_NOT_A_DIRECTORY:
    case CACHE_INODE_BAD_TYPE:
    case CACHE_INODE_ENTRY_EXISTS:
    case CACHE_INODE_DIR_NOT_EMPTY:
    case CACHE_INODE_NOT_FOUND:
    case CACHE_INODE_FSAL_EACCESS:
    case CACHE_INODE_IS_A_DIRECTORY:
    case CACHE_INODE_FSAL_EPERM:
    case CACHE_INODE_NO_SPACE_LEFT:
    case CACHE_INODE_CACHE_CONTENT_ERROR:
    case CACHE_INODE_CACHE_CONTENT_EXISTS:
    case CACHE_INODE_CACHE_CONTENT_EMPTY:
    case CACHE_INODE_READ_ONLY_FS:
    case CACHE_INODE_KILLED:
    case CACHE_INODE_FSAL_ESTALE:
    case CACHE_INODE_FSAL_ERR_SEC:
    case CACHE_INODE_QUOTA_EXCEEDED:
    case CACHE_INODE_NOT_SUPPORTED:
    case CACHE_INODE_NAME_TOO_LONG:
    case CACHE_INODE_STATE_CONFLICT:
    case CACHE_INODE_DEAD_ENTRY:
    case CACHE_INODE_ASYNC_POST_ERROR:
    case CACHE_INODE_STATE_ERROR:
    case CACHE_INODE_BAD_COOKIE:
    case CACHE_INODE_FILE_BIG:
    case CACHE_INODE_FILE_OPEN:
      /* Non retryable error, return error to client */
      return FALSE;
      break;
    }

  /* Should never reach this */
  LogDebug(COMPONENT_NFSPROTO,
           "cache_inode_status=%u not managed properly in nfs_RetryableError, line %u should never be reached",
           cache_status, __LINE__);
  return FALSE;
}

void nfs_SetFailedStatus(exportlist_t *pexport,
                         int version,
                         cache_inode_status_t status,
                         nfsstat2 *pstatus2,
                         nfsstat3 *pstatus3,
                         cache_entry_t *pentry0,
                         post_op_attr *ppost_op_attr,
                         cache_entry_t *pentry1,
                         const struct attrlist *ppre_vattr1,
                         wcc_data *pwcc_data1,
                         cache_entry_t * pentry2,
                         const struct attrlist *ppre_vattr2,
                         wcc_data *pwcc_data2)
{
  switch (version)
    {
    case NFS_V2:
      if(status != CACHE_INODE_SUCCESS) /* Should not use success to address a failed status */
        *pstatus2 = nfs2_Errno(status);
      break;

    case NFS_V3:
      if(status != CACHE_INODE_SUCCESS) /* Should not use success to address a failed status */
        *pstatus3 = nfs3_Errno(status);

      if(ppost_op_attr != NULL)
        nfs_SetPostOpAttr(pexport, NULL, ppost_op_attr);

      if(pwcc_data1 != NULL)
        nfs_SetWccData(pexport, ppre_vattr1, NULL, pwcc_data1);

      if(pwcc_data2 != NULL)
        nfs_SetWccData(pexport, ppre_vattr2, NULL, pwcc_data2);
      break;

    }
}

#ifdef _USE_NFS4_ACL
/* Following idmapper function conventions, return 1 if successful, 0 otherwise. */
static int nfs4_encode_acl_special_user(int who, char *attrvalsBuffer,
                                        u_int *LastOffset)
{
  int rc = 0;
  int i;
  u_int utf8len = 0;
  u_int deltalen = 0;

  for (i = 0; i < FSAL_ACE_SPECIAL_EVERYONE; i++)
    {
      if (whostr_2_type_map[i].type == who)
        {
          if(whostr_2_type_map[i].stringlen % 4 == 0)
            deltalen = 0;
          else
            deltalen = 4 - whostr_2_type_map[i].stringlen % 4;

          utf8len = htonl(whostr_2_type_map[i].stringlen + deltalen);
          memcpy((char *)(attrvalsBuffer + *LastOffset), &utf8len, sizeof(int));
          *LastOffset += sizeof(int);

          memcpy((char *)(attrvalsBuffer + *LastOffset), whostr_2_type_map[i].string,
                 whostr_2_type_map[i].stringlen);
          *LastOffset += whostr_2_type_map[i].stringlen;

          /* Pad with zero to keep xdr alignement */
          if(deltalen != 0)
            memset((char *)(attrvalsBuffer + *LastOffset), 0, deltalen);
          *LastOffset += deltalen;

          /* Found a matched one. */
          rc = 1;
          break;
        }
    }

  return rc;
}

/* Following idmapper function conventions, return 1 if successful, 0 otherwise. */
static int nfs4_encode_acl_group_name(fsal_gid_t gid, char *attrvalsBuffer,
                                      u_int *LastOffset)
{
  int rc = 0;
  char name[MAXNAMLEN];
  u_int utf8len = 0;
  u_int stringlen = 0;
  u_int deltalen = 0;

  rc = gid2name(name, &gid);
  LogFullDebug(COMPONENT_NFS_V4,
               "encode gid2name = %s, strlen = %llu",
               name, (long long unsigned int)strlen(name));
  if(rc == 0)  /* Failure. */
    {
      /* Encode gid itself without @. */
      sprintf(name, "%u", gid);
    }

  stringlen = strlen(name);
  if(stringlen % 4 == 0)
    deltalen = 0;
  else
    deltalen = 4 - (stringlen % 4);

  utf8len = htonl(stringlen + deltalen);
  memcpy((char *)(attrvalsBuffer + *LastOffset), &utf8len, sizeof(int));
  *LastOffset += sizeof(int);

  memcpy((char *)(attrvalsBuffer + *LastOffset), name, stringlen);
  *LastOffset += stringlen;

  /* Pad with zero to keep xdr alignement */
  if(deltalen != 0)
    memset((char *)(attrvalsBuffer + *LastOffset), 0, deltalen);
  *LastOffset += deltalen;

  return rc;
}

/* Following idmapper function conventions, return 1 if successful, 0 otherwise. */
static int nfs4_encode_acl_user_name(int whotype, fsal_uid_t uid,
                                     char *attrvalsBuffer, u_int *LastOffset)
{
  int rc = 0;
  char name[MAXNAMLEN];
  u_int utf8len = 0;
  u_int stringlen = 0;
  u_int deltalen = 0;

  /* Encode special user first. */
  if (whotype != FSAL_ACE_NORMAL_WHO)
    {
      rc = nfs4_encode_acl_special_user(uid, attrvalsBuffer, LastOffset);
      if(rc == 1)  /* Success. */
        return rc;
    }

  /* Encode normal user or previous user we failed to encode as special user. */
  rc = uid2name(name, &uid);
  LogFullDebug(COMPONENT_NFS_V4,
               "econde uid2name = %s, strlen = %llu",
               name, (long long unsigned int)strlen(name));
  if(rc == 0)  /* Failure. */
    {
      /* Encode uid itself without @. */
      sprintf(name, "%u", uid);
    }

  stringlen = strlen(name);
  if(stringlen % 4 == 0)
    deltalen = 0;
  else
    deltalen = 4 - (stringlen % 4);

  utf8len = htonl(stringlen + deltalen);
  memcpy((char *)(attrvalsBuffer + *LastOffset), &utf8len, sizeof(int));
  *LastOffset += sizeof(int);

  memcpy((char *)(attrvalsBuffer + *LastOffset), name, stringlen);
  *LastOffset += stringlen;

  /* Pad with zero to keep xdr alignement */
  if(deltalen != 0)
    memset((char *)(attrvalsBuffer + *LastOffset), 0, deltalen);
  *LastOffset += deltalen;

  return rc;
}

/* Following idmapper function conventions, return 1 if successful, 0 otherwise. */
static int nfs4_encode_acl(fsal_attrib_list_t * pattr, char *attrvalsBuffer, u_int *LastOffset)
{
  int rc = 0;
  uint32_t naces, type, flag, access_mask, whotype;
  fsal_ace_t *pace;

  if(pattr->acl)
    {
      LogFullDebug(COMPONENT_NFS_V4,
                   "GATTR: Number of ACEs = %u",
                   pattr->acl->naces);

      /* Encode number of ACEs. */
      naces = htonl(pattr->acl->naces);
      memcpy((char *)(attrvalsBuffer + *LastOffset), &naces, sizeof(uint32_t));
      *LastOffset += sizeof(uint32_t);

      /* Encode ACEs. */
      for(pace = pattr->acl->aces; pace < pattr->acl->aces + pattr->acl->naces; pace++)
        {
          LogFullDebug(COMPONENT_NFS_V4,
                       "GATTR: type=0X%x, flag=0X%x, perm=0X%x",
                       pace->type, pace->flag, pace->perm);

          type = htonl(pace->type);
          flag = htonl(pace->flag);
          access_mask = htonl(pace->perm);

          memcpy((char *)(attrvalsBuffer + *LastOffset), &type, sizeof(uint32_t));
          *LastOffset += sizeof(uint32_t);

          memcpy((char *)(attrvalsBuffer + *LastOffset), &flag, sizeof(uint32_t));
          *LastOffset += sizeof(uint32_t);

          memcpy((char *)(attrvalsBuffer + *LastOffset), &access_mask, sizeof(uint32_t));
          *LastOffset += sizeof(uint32_t);

          if(IS_FSAL_ACE_GROUP_ID(*pace))  /* Encode group name. */
            {
              rc = nfs4_encode_acl_group_name(pace->who.gid, attrvalsBuffer, LastOffset);
            }
          else
            {
              if(!IS_FSAL_ACE_SPECIAL_ID(*pace))
                {
                  whotype = FSAL_ACE_NORMAL_WHO;
                }
              else
                whotype = pace->who.uid;

              /* Encode special or normal user name. */
              rc = nfs4_encode_acl_user_name(whotype, pace->who.uid, attrvalsBuffer, LastOffset);
            }

          LogFullDebug(COMPONENT_NFS_V4,
                       "GATTR: special = %u, %s = %u",
                       IS_FSAL_ACE_SPECIAL_ID(*pace),
                       IS_FSAL_ACE_GROUP_ID(*pace) ? "gid" : "uid",
                       IS_FSAL_ACE_GROUP_ID(*pace) ? pace->who.gid : pace->who.uid);

        }
    }
  else
    {
      LogFullDebug(COMPONENT_NFS_V4,
                   "nfs4_encode_acl: no acl available");

      fattr4_acl acl;
      acl.fattr4_acl_len = htonl(0);
      memcpy((char *)(attrvalsBuffer + *LastOffset), &acl, sizeof(fattr4_acl));
      *LastOffset += fattr4tab[FATTR4_ACL].size_fattr4;
    }

  return rc;
}
#endif                          /* _USE_NFS4_ACL */

static uint_t
nfs_tools_xdr_utf8(utf8str_mixed *utf8, char *attrvalsBuffer)
{
  u_int utf8len = 0;
  u_int deltalen = utf8->utf8string_len % 4;
  u_int LastOffset = 0;

  utf8len = htonl(utf8->utf8string_len);
  memcpy(attrvalsBuffer, &utf8len, sizeof(u_int));
  LastOffset += sizeof(u_int);

  memcpy(attrvalsBuffer + LastOffset,
         utf8->utf8string_val, utf8->utf8string_len);
  LastOffset += utf8->utf8string_len;

  /* Free what was allocated by uid2utf8 */
  gsh_free(utf8->utf8string_val);

  /* Pad with zero to keep xdr alignement */
  if(deltalen)
    {
      deltalen = 4 - deltalen;
      memset(attrvalsBuffer + LastOffset, 0, deltalen);
      LastOffset += deltalen;
    }
  return LastOffset;
}

void nfs4_Fattr_Free(fattr4 *fattr)
{
  if(fattr->attrmask.bitmap4_val != NULL)
    {
      gsh_free(fattr->attrmask.bitmap4_val);
      fattr->attrmask.bitmap4_val = NULL;
    }

  if(fattr->attr_vals.attrlist4_val != NULL)
    {
      gsh_free(fattr->attr_vals.attrlist4_val);
      fattr->attr_vals.attrlist4_val = NULL;
    }
}

static int fsal_time_to_settime4(const gsh_time_t *ts, char *attrval)
{
  time_how4 how = htonl(SET_TO_CLIENT_TIME4);
  int64_t sec = nfs_htonl64((int64_t)ts->seconds);
  uint32_t nsec = htonl(ts->nseconds);
  int LastOffset = 0;

  memcpy(attrval + LastOffset, &how, sizeof(how));
  LastOffset += sizeof(how);
  memcpy(attrval + LastOffset, &sec, sizeof(sec));
  LastOffset += sizeof(sec);
  memcpy(attrval + LastOffset, &nsec, sizeof(nsec));
  LastOffset += sizeof(uint32_t);

  return LastOffset;
}

int nfs4_supported_attrs_to_fattr(char *attrvalsBuffer)
{
  int lastbit = FATTR4_FS_CHARSET_CAP;
  unsigned int attrvalslist_supported[FATTR4_FS_CHARSET_CAP];
  uint32_t bitmap_val[3];
  int LastOffset = 0;
  fattr4_supported_attrs supported_attrs;
  uint32_t supported_attrs_len;
  uint32_t supported_attrs_val;

  /* The supported attributes have field ',supported' set in tab fattr4tab, I will proceed in 2 pass 
   * 1st: compute the number of supported attributes
   * 2nd: allocate the replyed bitmap and fill it
   *
   * I do not set a #define to keep the number of supported attributes because I want this parameter
   * to be a consequence of fattr4tab and avoid incoherency */

  /* How many supported attributes ? Compute the result in variable named c */
  uint_t k, c = 0;
  for(k = FATTR4_SUPPORTED_ATTRS; k <= lastbit; k++)
    {
      if(fattr4tab[k].supported)
        attrvalslist_supported[c++] = k;
    }

  supported_attrs.bitmap4_val = bitmap_val;
  supported_attrs.bitmap4_len = sizeof(bitmap_val)/sizeof(bitmap_val[0]);
  nfs4_list_to_bitmap4(&supported_attrs, c, attrvalslist_supported);

  LogFullDebug(COMPONENT_NFS_V4,
               "Fattr (regular) supported_attrs(len)=%u -> %u|%u",
               supported_attrs.bitmap4_len, supported_attrs.bitmap4_val[0],
               supported_attrs.bitmap4_val[1]);

  /* we store the index */
  supported_attrs_len = htonl(supported_attrs.bitmap4_len);
  memcpy((char *)(attrvalsBuffer + LastOffset), &supported_attrs_len,
         sizeof(uint32_t));
  LastOffset += sizeof(uint32_t);

  /* And then the data */
  for(k = 0; k < supported_attrs.bitmap4_len; k++)
    {
      supported_attrs_val = htonl(supported_attrs.bitmap4_val[k]);
      memcpy((char *)(attrvalsBuffer + LastOffset), &supported_attrs_val,
             sizeof(uint32_t));
      LastOffset += sizeof(uint32_t);
    }

  return LastOffset;
}

int nfs4_Fattr_Fill(fattr4 *Fattr, uint_t cnt, uint32_t *attrvalslist,
                    int LastOffset, char *attrvalsBuffer)
{
  /* Set the bitmap for result */
  memset(Fattr, 0, sizeof(*Fattr));
  if((Fattr->attrmask.bitmap4_val = gsh_calloc(3, sizeof(uint32_t))) == NULL)
    return -1;
  Fattr->attrmask.bitmap4_len = 3;
  nfs4_list_to_bitmap4(&(Fattr->attrmask), cnt, attrvalslist);

  /* Set the attrlist4 */
  /* LastOffset contains the length of the attrvalsBuffer usefull data */
  Fattr->attr_vals.attrlist4_len = LastOffset;
  if(LastOffset != 0)           /* No need to allocate an empty buffer */
    {
      Fattr->attr_vals.attrlist4_val = gsh_malloc(LastOffset);
      if(Fattr->attr_vals.attrlist4_val == NULL)
        {
          gsh_free(Fattr->attrmask.bitmap4_val);
          return -1;
        }
      memcpy(Fattr->attr_vals.attrlist4_val, attrvalsBuffer,
             Fattr->attr_vals.attrlist4_len);
    }
  return 0;
}

/**
 *
 * nfs4_FSALattr_To_Fattr: Converts FSAL Attributes to NFSv4 Fattr buffer.
 *
 * Converts FSAL Attributes to NFSv4 Fattr buffer.
 *
 * @param pexport [IN]  the related export entry.
 * @param pattr   [IN]  pointer to FSAL attributes.
 * @param Fattr   [OUT] NFSv4 Fattr buffer
 *		  Memory for bitmap_val and attr_val is dynamically allocated,
 *		  caller is responsible for freeing it.
 * @param data    [IN]  NFSv4 compoud request's data.
 * @param objFH   [IN]  The NFSv4 filehandle of the object whose
 *                      attributes are requested
 * @param Bitmap  [IN]  Bitmap of attributes being requested
 *
 * @return -1 if failed, 0 if successful.
 *
 */

int nfs4_FSALattr_To_Fattr(exportlist_t *pexport,
                           const struct attrlist *pattr,
                           fattr4 *Fattr,
                           compound_data_t *data,
                           nfs_fh4 *objFH,
                           bitmap4 *Bitmap)
{
  fattr4_type file_type = 0;
  fattr4_link_support link_support;
  fattr4_symlink_support symlink_support;
  fattr4_fh_expire_type expire_type;
  fattr4_named_attr named_attr;
  fattr4_unique_handles unique_handles;
  fattr4_archive archive;
  fattr4_cansettime cansettime;
  fattr4_case_insensitive ci;
  fattr4_case_preserving cp;
  fattr4_chown_restricted rchown;
  fattr4_hidden hidden;
  fattr4_mode file_mode;
  fattr4_no_trunc ntr;
  fattr4_numlinks file_numlinks;
  fattr4_rawdev rawdev;
  fattr4_system system;
  fattr4_size file_size;
  fattr4_space_used file_space_used;
  fattr4_fsid fsid;
  fattr4_time_access time_access;
  fattr4_time_modify time_modify;
  fattr4_time_metadata time_metadata;
  fattr4_time_delta time_delta;
  fattr4_change file_change;
  fattr4_fileid file_id;
  fattr4_owner file_owner;
  fattr4_owner_group file_owner_group;
  fattr4_space_avail space_avail;
  fattr4_space_free space_free;
  fattr4_space_total space_total;
  fattr4_files_avail files_avail;
  fattr4_files_free files_free;
  fattr4_files_total files_total;
  fattr4_lease_time lease_time;
  fattr4_time_create time_create;
  fattr4_maxfilesize max_filesize;
  fattr4_maxread maxread;
  fattr4_maxwrite maxwrite;
  fattr4_maxname maxname;
  fattr4_maxlink maxlink;
  fattr4_homogeneous homogeneous;
  fattr4_aclsupport aclsupport;
#ifndef _USE_NFS4_ACL
  fattr4_acl acl;
#endif
  fattr4_rdattr_error rdattr_error;
  fattr4_quota_avail_hard quota_avail_hard;
  fattr4_quota_avail_soft quota_avail_soft;
  fattr4_quota_used quota_used;
#ifdef _PNFS_MDS
  fattr4_layout_blksize layout_blksize;
#endif /* _PNFS_MDS */

  u_int tmp_int;
  char tmp_buff[1024];

  uint32_t attribute_to_set = 0;

  u_int fhandle_len = 0;
  u_int LastOffset;
  u_int len = 0, off = 0;       /* Use for XDR alignment */
  int op_attr_success = 0;

  uint32_t attrmasklist[FATTR4_FS_CHARSET_CAP]; /* List cannot be longer than FATTR4_FS_CHARSET_CAP */
  uint32_t attrvalslist[FATTR4_FS_CHARSET_CAP]; /* List cannot be longer than FATTR4_FS_CHARSET_CAP */
  uint32_t attrmasklen = 0;
  char attrvalsBuffer[ATTRVALS_BUFFLEN];

  uint_t i = 0;
  uint_t j = 0;

  cache_inode_status_t cache_status;

  int statfscalled = 0;
  struct fsal_export *export = pexport ? pexport->export_hdl : NULL;
  fsal_dynamicfsinfo_t dynamicinfo;

#ifdef _USE_NFS4_ACL
  int rc;
#endif

  /* basic init */
  memset(attrvalsBuffer, 0, NFS4_ATTRVALS_BUFFLEN);
  memset(attrmasklist, 0, FATTR4_FS_CHARSET_CAP * sizeof(uint32_t));
  memset(attrvalslist, 0, FATTR4_FS_CHARSET_CAP * sizeof(uint32_t));

  /* Convert the attribute bitmap to an attribute list */
  nfs4_bitmap4_to_list(Bitmap, &attrmasklen, attrmasklist);

  /* Once the bitmap has been converted to a list of attribute, manage each attribute */
  LastOffset = 0;
  j = 0;

  for(i = 0; i < attrmasklen; i++)
    {
      attribute_to_set = attrmasklist[i];

      if(attrmasklist[i] > FATTR4_FS_CHARSET_CAP)
        {
          /* Erroneous value... skip */
          continue;
        }
      LogFullDebug(COMPONENT_NFS_V4,
                   "Flag for Operation (Regular) = %d|%d is ON,  name  = %s  reply_size = %d",
                   attrmasklist[i],
                   fattr4tab[attribute_to_set].val,
                   fattr4tab[attribute_to_set].name,
                   fattr4tab[attribute_to_set].size_fattr4);

      op_attr_success = 0;

      /* compute the new size for the fattr4 reply */
      /* This space is to be filled below in the big switch/case statement */
      switch (attribute_to_set)
        {
        case FATTR4_SUPPORTED_ATTRS:
          LastOffset += nfs4_supported_attrs_to_fattr(attrvalsBuffer + LastOffset);

          /* This kind of operation is always a success */
          op_attr_success = 1;
          break;

        case FATTR4_TYPE:
          switch (pattr->type)
            {
            case REGULAR_FILE:
            case EXTENDED_ATTR:
              file_type = htonl(NF4REG);        /* Regular file */
              break;

            case DIRECTORY:
              file_type = htonl(NF4DIR);        /* Directory */
              break;

            case BLOCK_FILE:
              file_type = htonl(NF4BLK);        /* Special File - block device */
              break;

            case CHARACTER_FILE:
              file_type = htonl(NF4CHR);        /* Special File - character device */
              break;

            case SYMBOLIC_LINK:
              file_type = htonl(NF4LNK);        /* Symbolic Link */
              break;

            case SOCKET_FILE:
              file_type = htonl(NF4SOCK);       /* Special File - socket */
              break;

            case FIFO_FILE:
              file_type = htonl(NF4FIFO);       /* Special File - fifo */
              break;

            case FS_JUNCTION:
              /* For wanting of a better solution */
              file_type = 0;
              op_attr_success = 0;      /* This was no success */
              break;
            }                   /* switch( pattr->type ) */

          memcpy((char *)(attrvalsBuffer + LastOffset), &file_type, sizeof(fattr4_type));
          LastOffset += fattr4tab[attribute_to_set].size_fattr4;
          op_attr_success = 1;
          break;

        case FATTR4_FH_EXPIRE_TYPE:
          /* For the moment, we handle only the persistent filehandle */
          if(nfs_param.nfsv4_param.fh_expire == TRUE)
            expire_type = htonl(FH4_VOLATILE_ANY);
          else
            expire_type = htonl(FH4_PERSISTENT);
          memcpy((char *)(attrvalsBuffer + LastOffset), &expire_type,
                 sizeof(expire_type));
          LastOffset += fattr4tab[attribute_to_set].size_fattr4;
          op_attr_success = 1;
          break;

        case FATTR4_CHANGE:
          /* a value that change when the object change. I use the file's mtime */
          memset(&file_change, 0, sizeof(changeid4));
          file_change = nfs_htonl64((changeid4) pattr->change);

          memcpy((char *)(attrvalsBuffer + LastOffset), &file_change,
                 sizeof(fattr4_change));
          LastOffset += fattr4tab[attribute_to_set].size_fattr4;
          op_attr_success = 1;
          break;

        case FATTR4_SIZE:
          file_size = nfs_htonl64((fattr4_size) pattr->filesize);
          memcpy((char *)(attrvalsBuffer + LastOffset), &file_size, sizeof(fattr4_size));
          LastOffset += fattr4tab[attribute_to_set].size_fattr4;
          op_attr_success = 1;
          break;

        case FATTR4_LINK_SUPPORT:
          /* HPSS NameSpace support hard link */
          link_support = htonl(TRUE);
          memcpy((char *)(attrvalsBuffer + LastOffset), &link_support,
                 sizeof(fattr4_link_support));
          LastOffset += fattr4tab[attribute_to_set].size_fattr4;
          op_attr_success = 1;
          break;

        case FATTR4_SYMLINK_SUPPORT:
          /* HPSS NameSpace support symbolic link */
          symlink_support = htonl(TRUE);
          memcpy((char *)(attrvalsBuffer + LastOffset), &symlink_support,
                 sizeof(fattr4_symlink_support));
          LastOffset += fattr4tab[attribute_to_set].size_fattr4;
          op_attr_success = 1;
          break;

        case FATTR4_NAMED_ATTR:
          /* For this version of the binary, named attributes is not supported */
          named_attr = htonl(FALSE);
          memcpy((char *)(attrvalsBuffer + LastOffset), &named_attr,
                 sizeof(fattr4_named_attr));
          LastOffset += fattr4tab[attribute_to_set].size_fattr4;
          op_attr_success = 1;
          break;

        case FATTR4_FSID:
          /* The file system id (taken from the configuration file) */
          fsid.major = nfs_htonl64((uint64_t) pexport->filesystem_id.major);
          fsid.minor = nfs_htonl64((uint64_t) pexport->filesystem_id.minor);

          /* If object is a directory attached to a referral, then a different fsid is to be returned
           * to tell the client that a different fs is being crossed */
          if(nfs4_Is_Fh_Referral(objFH))
            {
              fsid.major = ~(nfs_htonl64((uint64_t) pexport->filesystem_id.major));
              fsid.minor = ~(nfs_htonl64((uint64_t) pexport->filesystem_id.minor));
            }

          memcpy((char *)(attrvalsBuffer + LastOffset), &fsid, sizeof(fattr4_fsid));
          LastOffset += fattr4tab[attribute_to_set].size_fattr4;
          op_attr_success = 1;
          break;

        case FATTR4_UNIQUE_HANDLES:
          /* Filehandles are unique */
          unique_handles = htonl(TRUE);
          memcpy((char *)(attrvalsBuffer + LastOffset), &unique_handles,
                 sizeof(fattr4_unique_handles));
          LastOffset += fattr4tab[attribute_to_set].size_fattr4;
          op_attr_success = 1;
          break;

        case FATTR4_LEASE_TIME:
          lease_time = htonl(nfs_param.nfsv4_param.lease_lifetime);
          memcpy((char *)(attrvalsBuffer + LastOffset), &lease_time,
                 sizeof(fattr4_lease_time));
          LastOffset += fattr4tab[attribute_to_set].size_fattr4;
          op_attr_success = 1;
          break;

        case FATTR4_RDATTR_ERROR:
          rdattr_error = htonl(NFS4_OK);        /* By default, READDIR call may use a different value */
          memcpy((char *)(attrvalsBuffer + LastOffset), &rdattr_error,
                 sizeof(fattr4_rdattr_error));
          LastOffset += fattr4tab[attribute_to_set].size_fattr4;
          op_attr_success = 1;
          break;

        case FATTR4_ACL:
#ifdef _USE_NFS4_ACL
          rc = nfs4_encode_acl(pattr, attrvalsBuffer, &LastOffset);
          if(rc == 0)  /* uid/gid mapping to a string failure */
            LogEvent(COMPONENT_NFS_V4, "Failed to map uid/gid to a string.");
#else
          memset(&acl, 0, sizeof(acl));
          memcpy((char *)(attrvalsBuffer + LastOffset), &acl, sizeof(fattr4_acl));
          LastOffset += fattr4tab[attribute_to_set].size_fattr4;
#endif
          op_attr_success = 1;
          break;

        case FATTR4_ACLSUPPORT:
#ifdef _USE_NFS4_ACL
          aclsupport = htonl(ACL4_SUPPORT_ALLOW_ACL | ACL4_SUPPORT_DENY_ACL);
#else
          aclsupport = htonl(0);
#endif
          memcpy((char *)(attrvalsBuffer + LastOffset), &aclsupport,
                 sizeof(fattr4_aclsupport));
          LastOffset += fattr4tab[attribute_to_set].size_fattr4;
          op_attr_success = 1;
          break;

        case FATTR4_ARCHIVE:
          /* Archive flag is not supported */
          archive = htonl(FALSE);
          memcpy((char *)(attrvalsBuffer + LastOffset), &archive, sizeof(fattr4_archive));
          LastOffset += fattr4tab[attribute_to_set].size_fattr4;
          op_attr_success = 1;
          break;

        case FATTR4_CANSETTIME:
          /* The time can be set on files */
          cansettime = htonl(TRUE);
          memcpy((char *)(attrvalsBuffer + LastOffset), &cansettime,
                 sizeof(fattr4_cansettime));
          LastOffset += fattr4tab[attribute_to_set].size_fattr4;
          op_attr_success = 1;
          break;

        case FATTR4_CASE_INSENSITIVE:
	  ci = htonl(export->ops->fs_supports(export, case_insensitive));
          memcpy((char *)(attrvalsBuffer + LastOffset), &ci,
                 sizeof(fattr4_case_insensitive));
          LastOffset += fattr4tab[attribute_to_set].size_fattr4;
          op_attr_success = 1;
          break;

        case FATTR4_CASE_PRESERVING:
          cp = htonl(export->ops->fs_supports(export, case_preserving));
          memcpy((char *)(attrvalsBuffer + LastOffset), &cp,
                 sizeof(fattr4_case_preserving));
          LastOffset += fattr4tab[attribute_to_set].size_fattr4;
          op_attr_success = 1;
          break;

        case FATTR4_CHOWN_RESTRICTED:
          /* chown is restricted to root */
	  rchown = htonl(export->ops->fs_supports(export, chown_restricted));
          memcpy((char *)(attrvalsBuffer + LastOffset), &rchown,
                 sizeof(fattr4_chown_restricted));
          LastOffset += fattr4tab[attribute_to_set].size_fattr4;
          op_attr_success = 1;
          break;

        case FATTR4_FILEHANDLE:
          /* Return the file handle */
          fhandle_len = htonl(objFH->nfs_fh4_len);
          memcpy((char *)(attrvalsBuffer + LastOffset), &fhandle_len, sizeof(u_int));
          LastOffset += sizeof(u_int);

          memcpy((char *)(attrvalsBuffer + LastOffset),
                 objFH->nfs_fh4_val, objFH->nfs_fh4_len);
          LastOffset += objFH->nfs_fh4_len;

          /* XDR's special stuff for 32-bit alignment */
          len = objFH->nfs_fh4_len;
          off = 0;
          while((len + off) % 4 != 0)
            {
              char c = '\0';

              off += 1;
              memset((char *)(attrvalsBuffer + LastOffset), (int)c, 1);
              LastOffset += 1;
            }

          op_attr_success = 1;
          break;

        case FATTR4_FILEID:
          /* The analog to the inode number. RFC3530 says "a number uniquely identifying the file within the filesystem" 
           * I use hpss_GetObjId to extract this information from the Name Server's handle */
          file_id = nfs_htonl64(pattr->fileid);
          memcpy((char *)(attrvalsBuffer + LastOffset), &file_id, sizeof(fattr4_fileid));
          LastOffset += fattr4tab[attribute_to_set].size_fattr4;
          op_attr_success = 1;
          break;

        case FATTR4_FILES_AVAIL:
          if(!statfscalled)
            {
              if((cache_status = cache_inode_statfs(data->current_entry,
                                                    &dynamicinfo)) !=
                 CACHE_INODE_SUCCESS)
                {
                  op_attr_success = 0;
                  break;
                }
              else
                statfscalled = 1;
            }
          files_avail = nfs_htonl64((fattr4_files_avail) dynamicinfo.avail_files);
          memcpy((char *)(attrvalsBuffer + LastOffset), &files_avail,
                 sizeof(fattr4_files_avail));
          LastOffset += fattr4tab[attribute_to_set].size_fattr4;
          op_attr_success = 1;
          break;

        case FATTR4_FILES_FREE:
          if(!statfscalled)
            {
              if((cache_status = cache_inode_statfs(data->current_entry,
                                                    &dynamicinfo)) !=
                 CACHE_INODE_SUCCESS)
                {
                  op_attr_success = 0;
                  break;
                }
              else
                statfscalled = 1;
            }
          files_free = nfs_htonl64((fattr4_files_avail) dynamicinfo.free_files);
          memcpy((char *)(attrvalsBuffer + LastOffset), &files_free,
                 sizeof(fattr4_files_free));
          LastOffset += fattr4tab[attribute_to_set].size_fattr4;
          op_attr_success = 1;
          break;

        case FATTR4_FILES_TOTAL:
          if(!statfscalled)
            {
              if((cache_status = cache_inode_statfs(data->current_entry,
                                                    &dynamicinfo)) !=
                 CACHE_INODE_SUCCESS)
                {
                  op_attr_success = 0;
                  break;
                }
              else
                statfscalled = 1;
            }
          files_total = nfs_htonl64((fattr4_files_avail) dynamicinfo.total_files);
          memcpy((char *)(attrvalsBuffer + LastOffset), &files_total,
                 sizeof(fattr4_files_total));
          LastOffset += fattr4tab[attribute_to_set].size_fattr4;
          op_attr_success = 1;
          break;

        case FATTR4_FS_LOCATIONS:
          if(data->current_entry->type != DIRECTORY)
            {
              op_attr_success = 0;
              break;
            }

          if(!nfs4_referral_str_To_Fattr_fs_location
             (data->current_entry->object.dir.referral, tmp_buff, &tmp_int))
            {
              op_attr_success = 0;
              break;
            }

          memcpy((char *)(attrvalsBuffer + LastOffset), tmp_buff, tmp_int);
          LastOffset += tmp_int;
          op_attr_success = 1;
          break;

        case FATTR4_HIDDEN:
          /* There are no hidden file in HPSS */
          hidden = htonl(FALSE);
          memcpy((char *)(attrvalsBuffer + LastOffset), &hidden, sizeof(fattr4_hidden));
          LastOffset += fattr4tab[attribute_to_set].size_fattr4;
          op_attr_success = 1;
          break;

        case FATTR4_HOMOGENEOUS:
          /* Unix semantic is homogeneous (all objects have the same kind of attributes) */
          homogeneous = htonl(TRUE);
          memcpy((char *)(attrvalsBuffer + LastOffset), &homogeneous,
                 sizeof(fattr4_homogeneous));
          LastOffset += fattr4tab[attribute_to_set].size_fattr4;
          op_attr_success = 1;
          break;

        case FATTR4_MAXFILESIZE:
          max_filesize = nfs_htonl64((fattr4_maxfilesize) FSINFO_MAX_FILESIZE);
          memcpy((char *)(attrvalsBuffer + LastOffset), &max_filesize,
                 sizeof(fattr4_maxfilesize));
          LastOffset += fattr4tab[attribute_to_set].size_fattr4;
          op_attr_success = 1;
          break;

        case FATTR4_MAXLINK:
	  maxlink = htonl(export->ops->fs_maxlink(export));
          memcpy((char *)(attrvalsBuffer + LastOffset), &maxlink, sizeof(fattr4_maxlink));
          LastOffset += fattr4tab[attribute_to_set].size_fattr4;
          op_attr_success = 1;
          break;

        case FATTR4_MAXNAME:
	  maxname = htonl((fattr4_maxname) export->ops->fs_maxnamelen(export));
          memcpy((char *)(attrvalsBuffer + LastOffset), &maxname, sizeof(fattr4_maxname));
          LastOffset += fattr4tab[attribute_to_set].size_fattr4;
          op_attr_success = 1;
          break;

        case FATTR4_MAXREAD:
          /* The exports.c MAXREAD-MAXWRITE code establishes these semantics: 
           *  a. If you set the MaxWrite and MaxRead defaults in an export file
           *  they apply. 
           *  b. If you set the MaxWrite and MaxRead defaults in the main.conf
           *  file they apply unless overwritten by an export file setting. 
           *  c. If no settings are present in the export file or the main.conf
           *  file then the defaults values in the FSAL apply. 
           */

          if ( ((pexport->options & EXPORT_OPTION_MAXREAD) == EXPORT_OPTION_MAXREAD ))
            maxread = nfs_htonl64((fattr4_maxread) pexport->MaxRead );
          else
		  maxread = nfs_htonl64((fattr4_maxread) export->ops->fs_maxread(export));

          memcpy((char *)(attrvalsBuffer + LastOffset), &maxread, sizeof(fattr4_maxread));
          LastOffset += fattr4tab[attribute_to_set].size_fattr4;
          op_attr_success = 1;
          break;

        case FATTR4_MAXWRITE:
/** @TODO make these conditionals go away.  The old code was the 'else' part of this.
 * this is a fast path. Do both read and write conditionals.
 */
          if ( ((pexport->options & EXPORT_OPTION_MAXWRITE) == EXPORT_OPTION_MAXWRITE ))
            maxwrite = nfs_htonl64((fattr4_maxwrite) pexport->MaxWrite );
          else
		  maxwrite = nfs_htonl64((fattr4_maxwrite) export->ops->fs_maxwrite(export));
          memcpy((char *)(attrvalsBuffer + LastOffset), &maxwrite,
                 sizeof(fattr4_maxwrite));
          LastOffset += fattr4tab[attribute_to_set].size_fattr4;
          op_attr_success = 1;
          break;

        case FATTR4_MIMETYPE:
          memset((char *)(attrvalsBuffer + LastOffset), 0,
                 sizeof(fattr4_mimetype));
          LastOffset += fattr4tab[attribute_to_set].size_fattr4;
          op_attr_success = 0;  /* No supported for the moment */
          break;

        case FATTR4_MODE:
          /* file_mode = (fattr4_mode) htonl(fsal2unix_mode(pattr->mode)) ; */
          file_mode = htonl((fattr4_mode) fsal2unix_mode(pattr->mode));
          memcpy((char *)(attrvalsBuffer + LastOffset), &file_mode, sizeof(fattr4_mode));
          LastOffset += fattr4tab[attribute_to_set].size_fattr4;
          op_attr_success = 1;
          break;

        case FATTR4_NO_TRUNC:
          /* File's names are not truncated, an error is returned is name is too long */
	  ntr = htonl(export->ops->fs_supports(export, no_trunc));
          memcpy((char *)(attrvalsBuffer + LastOffset), &ntr,
                 sizeof(fattr4_no_trunc));
          LastOffset += fattr4tab[attribute_to_set].size_fattr4;
          op_attr_success = 1;
          break;

        case FATTR4_NUMLINKS:
          /* Reply the number of links found in vattr structure */
          file_numlinks = htonl((fattr4_numlinks) pattr->numlinks);
          memcpy((char *)(attrvalsBuffer + LastOffset), &file_numlinks,
                 sizeof(fattr4_numlinks));
          LastOffset += fattr4tab[attribute_to_set].size_fattr4;
          op_attr_success = 1;
          break;

        case FATTR4_OWNER:
          /* Return the uid as a human readable utf8 string */
          if(uid2utf8(pattr->owner, &file_owner) == 0)
            {
              LastOffset += nfs_tools_xdr_utf8(&file_owner,
                                               (char *)(attrvalsBuffer + LastOffset));
              op_attr_success = 1;
            }
          else
            op_attr_success = 0;
          break;

        case FATTR4_OWNER_GROUP:
          /* Return the gid as a human-readable utf8 string */
          if(gid2utf8(pattr->group, &file_owner_group) == 0)
            {
              LastOffset += nfs_tools_xdr_utf8(&file_owner_group,
                                               (char *)(attrvalsBuffer + LastOffset));
              op_attr_success = 1;
            }
          else
            op_attr_success = 0;
          break;

        case FATTR4_QUOTA_AVAIL_HARD:
          quota_avail_hard = nfs_htonl64((fattr4_quota_avail_hard) NFS_V4_MAX_QUOTA_HARD);    /** @todo: not the right answer, actual quotas should be implemented */
          memcpy((char *)(attrvalsBuffer + LastOffset), &quota_avail_hard,
                 sizeof(fattr4_quota_avail_hard));
          LastOffset += fattr4tab[attribute_to_set].size_fattr4;
          op_attr_success = 0;
          break;

        case FATTR4_QUOTA_AVAIL_SOFT:
          quota_avail_soft = nfs_htonl64((fattr4_quota_avail_soft) NFS_V4_MAX_QUOTA_SOFT);    /** @todo: not the right answer, actual quotas should be implemented */
          memcpy((char *)(attrvalsBuffer + LastOffset), &quota_avail_soft,
                 sizeof(fattr4_quota_avail_soft));
          LastOffset += fattr4tab[attribute_to_set].size_fattr4;
          op_attr_success = 0;
          break;

        case FATTR4_QUOTA_USED:
          quota_used = nfs_htonl64((fattr4_quota_used) pattr->filesize);
          memcpy((char *)(attrvalsBuffer + LastOffset), &quota_used,
                 sizeof(fattr4_quota_used));
          LastOffset += fattr4tab[attribute_to_set].size_fattr4;
          op_attr_success = 0;
          break;

        case FATTR4_RAWDEV:
          rawdev.specdata1 = htonl(pattr->rawdev.major);
          rawdev.specdata2 = htonl(pattr->rawdev.minor);
          memcpy((char *)(attrvalsBuffer + LastOffset), &rawdev, sizeof(fattr4_rawdev));
          LastOffset += fattr4tab[attribute_to_set].size_fattr4;
          op_attr_success = 1;
          break;

        case FATTR4_SPACE_AVAIL:
          if(!statfscalled)
            {
              if((cache_status = cache_inode_statfs(data->current_entry,
                                                    &dynamicinfo)) !=
                 CACHE_INODE_SUCCESS)
                {
                  op_attr_success = 0;
                  break;
                }
              else
                statfscalled = 1;
            }
          space_avail = nfs_htonl64((fattr4_space_avail) dynamicinfo.avail_bytes);
          memcpy((char *)(attrvalsBuffer + LastOffset), &space_avail,
                 sizeof(fattr4_space_avail));
          LastOffset += fattr4tab[attribute_to_set].size_fattr4;
          op_attr_success = 1;
          break;

        case FATTR4_SPACE_FREE:
          if(!statfscalled)
            {
              if((cache_status = cache_inode_statfs(data->current_entry,
                                                    &dynamicinfo)) !=
                 CACHE_INODE_SUCCESS)
                {
                  op_attr_success = 0;
                  break;
                }
              else
                statfscalled = 1;
            }
          space_free = nfs_htonl64((fattr4_space_free) dynamicinfo.free_bytes);
          memcpy((char *)(attrvalsBuffer + LastOffset), &space_free,
                 sizeof(fattr4_space_free));
          LastOffset += fattr4tab[attribute_to_set].size_fattr4;
          op_attr_success = 1;
          break;

        case FATTR4_SPACE_TOTAL:
          if(!statfscalled)
            {
              if((cache_status = cache_inode_statfs(data->current_entry,
                                                    &dynamicinfo)) !=
                 CACHE_INODE_SUCCESS)
                {
                  op_attr_success = 0;
                  break;
                }
              else
                statfscalled = 1;
            }
          space_total = nfs_htonl64((fattr4_space_total) dynamicinfo.total_bytes);
          memcpy((char *)(attrvalsBuffer + LastOffset), &space_total,
                 sizeof(fattr4_space_total));
          LastOffset += fattr4tab[attribute_to_set].size_fattr4;
          op_attr_success = 1;
          break;

        case FATTR4_SPACE_USED:
          /* the number of bytes on the filesystem used by the object, which is slightly different 
           * from the file's size (there can be hole in the file) */
          file_space_used = nfs_htonl64((fattr4_space_used) pattr->spaceused);
          memcpy((char *)(attrvalsBuffer + LastOffset), &file_space_used,
                 sizeof(fattr4_space_used));
          LastOffset += fattr4tab[attribute_to_set].size_fattr4;
          op_attr_success = 1;
          break;

        case FATTR4_SYSTEM:
          /* This is not a windows system File-System with respect to the regarding API */
          system = htonl(FALSE);
          memcpy((char *)(attrvalsBuffer + LastOffset), &system, sizeof(fattr4_system));
          LastOffset += fattr4tab[attribute_to_set].size_fattr4;
          op_attr_success = 1;
          break;

        case FATTR4_TIME_ACCESS:
          /* This will contain the object's time os last access, the 'atime' in the Unix semantic */
          memset(&(time_access.seconds), 0, sizeof(int64_t));
          time_access.seconds = nfs_htonl64((int64_t) pattr->atime.seconds);
          time_access.nseconds = htonl((uint32_t) pattr->atime.nseconds);
          memcpy((char *)(attrvalsBuffer + LastOffset), &time_access,
                 fattr4tab[attribute_to_set].size_fattr4);
          LastOffset += fattr4tab[attribute_to_set].size_fattr4;
          op_attr_success = 1;
          break;

        case FATTR4_TIME_ACCESS_SET:
          LastOffset += fsal_time_to_settime4(&pattr->atime,
                                              attrvalsBuffer + LastOffset);
          op_attr_success = 1;
          break;

        case FATTR4_TIME_BACKUP:
          /* No time backup, return unix's beginning of time */
        case FATTR4_TIME_CREATE:
          /* No time create, return unix's beginning of time */
          time_create.seconds = nfs_htonl64(0LL);
          time_create.nseconds = htonl(0);
          memcpy((char *)(attrvalsBuffer + LastOffset), &time_create,
                 fattr4tab[attribute_to_set].size_fattr4);
          LastOffset += fattr4tab[attribute_to_set].size_fattr4;
          op_attr_success = 1;
          break;

        case FATTR4_TIME_DELTA:
          /* According to RFC3530, this is "the smallest usefull server time granularity", I set this to 1s */
          time_delta.seconds = nfs_htonl64(1LL);
          time_delta.nseconds = htonl(0);
          memcpy((char *)(attrvalsBuffer + LastOffset), &time_delta,
                 fattr4tab[attribute_to_set].size_fattr4);
          LastOffset += fattr4tab[attribute_to_set].size_fattr4;
          op_attr_success = 1;
          break;

        case FATTR4_TIME_METADATA:
          /* The time for the last metadata operation, the ctime in the unix's semantic */
          memset(&(time_metadata.seconds), 0, sizeof(int64_t));
          time_metadata.seconds = nfs_htonl64((int64_t) pattr->ctime.seconds);
          time_metadata.nseconds = htonl(pattr->ctime.nseconds);
          memcpy((char *)(attrvalsBuffer + LastOffset), &time_metadata,
                 fattr4tab[attribute_to_set].size_fattr4);
          LastOffset += fattr4tab[attribute_to_set].size_fattr4;
          op_attr_success = 1;
          break;

        case FATTR4_TIME_MODIFY:
          /* The time for the last modify operation, the mtime in the unix's semantic */
          memset(&(time_modify.seconds), 0, sizeof(int64_t));
          time_modify.seconds = nfs_htonl64((int64_t) pattr->mtime.seconds);
          time_modify.nseconds = htonl(pattr->mtime.nseconds);

          memcpy((char *)(attrvalsBuffer + LastOffset), &time_modify,
                 fattr4tab[attribute_to_set].size_fattr4);
          LastOffset += fattr4tab[attribute_to_set].size_fattr4;
          op_attr_success = 1;
          break;

        case FATTR4_TIME_MODIFY_SET:
          LastOffset += fsal_time_to_settime4(&pattr->mtime,
                                              attrvalsBuffer + LastOffset);
          op_attr_success = 1;
          break;

        case FATTR4_MOUNTED_ON_FILEID:
          file_id = nfs_htonl64(pattr->fileid);
          memcpy((char *)(attrvalsBuffer + LastOffset), &file_id, sizeof(fattr4_fileid));
          LastOffset += fattr4tab[attribute_to_set].size_fattr4;
          op_attr_success = 1;
          break;

        case FATTR4_FS_LAYOUT_TYPES:
#ifdef _PNFS_MDS
          *((uint32_t*)(attrvalsBuffer+LastOffset))
		  = htonl(export->ops->fs_layout_types(export)
                    .fattr4_fs_layout_types_len);

          LastOffset += sizeof(uint32_t);
          for (k = 0; k < (export->ops->fs_layout_types(export)
                           .fattr4_fs_layout_types_len); k++)
            {
              *((layouttype4*)(attrvalsBuffer+LastOffset))
                = htonl((export->ops->fs_layout_types(export)
                         .fattr4_fs_layout_types_val[k]));
              LastOffset += sizeof(layouttype4);
            }

          op_attr_success = 1;
          break;
#endif /* _PNFS_MDS */

#ifdef _PNFS_MDS
        case FATTR4_LAYOUT_BLKSIZE:
          layout_blksize
		  = htonl((fattr4_layout_blksize) export->ops->layout_blksize(export));
          memcpy((char *)(attrvalsBuffer + LastOffset),
                 &layout_blksize, sizeof(fattr4_layout_blksize));
          LastOffset += fattr4tab[attribute_to_set].size_fattr4;

          op_attr_success = 1;
          break;
#endif /* _PNFS_MDS */

        default:
          LogFullDebug(COMPONENT_NFS_V4,
                       " unsupported value for attributes bitmap = %u", attribute_to_set);

          op_attr_success = 0;
          break;
        }                       /* switch( attribute_to_set ) */

      /* Increase the Offset for the next operation if this was a success */
      if(op_attr_success)
        {
          /* Set the returned bitmask */
          attrvalslist[j] = attribute_to_set;
          j += 1;

          /* Be carefull not to get out of attrvalsBuffer */
          if(LastOffset > ATTRVALS_BUFFLEN)
            return -1;
        }

    }                           /* for i */

  return nfs4_Fattr_Fill(Fattr, j, attrvalslist, LastOffset, attrvalsBuffer);
}                               /* nfs4_FSALattr_To_Fattr */

/**
 *
 * nfs3_Sattr_To_FSALattr: Converts NFSv3 Sattr to FSAL Attributes.
 *
 * Converts NFSv3 Sattr to FSAL Attributes.
 *
 * @param pFSAL_attr  [OUT]  computed FSAL attributes.
 * @param psattr      [IN]   NFSv3 sattr to be set.
 *
 * @return 0 if failed, 1 if successful.
 *
 */
int nfs3_Sattr_To_FSALattr(struct attrlist *pFSAL_attr,
                           sattr3 *psattr)
{
  struct timeval t;

  if(pFSAL_attr == NULL || psattr == NULL)
    return 0;

  pFSAL_attr->mask = 0;

  if(psattr->mode.set_it == TRUE)
    {
      LogFullDebug(COMPONENT_NFSPROTO,
                   "nfs3_Sattr_To_FSALattr: mode = %o",
                   psattr->mode.set_mode3_u.mode);
      pFSAL_attr->mode = unix2fsal_mode(psattr->mode.set_mode3_u.mode);
      pFSAL_attr->mask |= ATTR_MODE;
    }

  if(psattr->uid.set_it == TRUE)
    {
      LogFullDebug(COMPONENT_NFSPROTO,
                   "nfs3_Sattr_To_FSALattr: uid = %d",
                   psattr->uid.set_uid3_u.uid);
      pFSAL_attr->owner = psattr->uid.set_uid3_u.uid;
      pFSAL_attr->mask |= ATTR_OWNER;
    }

  if(psattr->gid.set_it == TRUE)
    {
      LogFullDebug(COMPONENT_NFSPROTO,
                   "nfs3_Sattr_To_FSALattr: gid = %d",
                   psattr->gid.set_gid3_u.gid);
      pFSAL_attr->group = psattr->gid.set_gid3_u.gid;
      pFSAL_attr->mask |= ATTR_GROUP;
    }

  if(psattr->size.set_it == TRUE)
    {
      LogFullDebug(COMPONENT_NFSPROTO,
                   "nfs3_Sattr_To_FSALattr: size = %lld",
                   psattr->size.set_size3_u.size);
      pFSAL_attr->filesize = psattr->size.set_size3_u.size;
      pFSAL_attr->spaceused = psattr->size.set_size3_u.size;
      /* Both ATTR_SIZE and ATTR_SPACEUSED are to be managed */
      pFSAL_attr->mask |= ATTR_SIZE;
      pFSAL_attr->mask |= ATTR_SPACEUSED;
    }

  if(psattr->atime.set_it != DONT_CHANGE)
    {
      LogFullDebug(COMPONENT_NFSPROTO,
                   "nfs3_Sattr_To_FSALattr: set=%d atime = %d,%d",
                   psattr->atime.set_it, psattr->atime.set_atime_u.atime.seconds,
                   psattr->atime.set_atime_u.atime.nseconds);
      if(psattr->atime.set_it == SET_TO_CLIENT_TIME)
        {
          pFSAL_attr->atime.seconds = psattr->atime.set_atime_u.atime.seconds;
          pFSAL_attr->atime.nseconds = 0;
        }
      else
        {
          /* Use the server's current time */
          gettimeofday(&t, NULL);

          pFSAL_attr->atime.seconds = t.tv_sec;
          pFSAL_attr->atime.nseconds = 0;
        }
      pFSAL_attr->mask |= ATTR_ATIME;
    }

  if(psattr->mtime.set_it != DONT_CHANGE)
    {
      LogFullDebug(COMPONENT_NFSPROTO,
                   "nfs3_Sattr_To_FSALattr: set=%d mtime = %d",
                   psattr->atime.set_it, psattr->mtime.set_mtime_u.mtime.seconds ) ;
      if(psattr->mtime.set_it == SET_TO_CLIENT_TIME)
        {
          pFSAL_attr->mtime.seconds = psattr->mtime.set_mtime_u.mtime.seconds;
          pFSAL_attr->mtime.nseconds = 0 ;
        }
      else
        {
          /* Use the server's current time */
          gettimeofday(&t, NULL);
          pFSAL_attr->mtime.seconds = t.tv_sec;
          pFSAL_attr->mtime.nseconds = 0 ;
        }
      pFSAL_attr->mask |= ATTR_MTIME;
    }

  return 1;
}                               /* nfs3_Sattr_To_FSALattr */

/**
 * nfs2_FSALattr_To_Fattr: Converts FSAL Attributes to NFSv2 attributes.
 *
 * Converts FSAL Attributes to NFSv2 attributes.
 *
 * @param pexport   [IN]  the related export entry.
 * @param FSAL_attr [IN]  pointer to FSAL attributes.
 * @param Fattr     [OUT] pointer to NFSv2 attributes. 
 * 
 * @return 1 if successful, 0 otherwise.
 *
 */
int nfs2_FSALattr_To_Fattr(exportlist_t *pexport,
                           const struct attrlist *pFSAL_attr,
                           fattr2 *pFattr)
{
  /* Badly formed arguments */
  if(pFSAL_attr == NULL || pFattr == NULL)
    return 0;

  /* @todo BUGAZOMEU: sanity check on attribute mask (does the FSAL support the attributes required to support NFSv2 ? */

  /* initialize mode */
  pFattr->mode = 0;

  switch (pFSAL_attr->type)
    {
    case REGULAR_FILE:
      pFattr->type = NFREG;
      pFattr->mode = NFS2_MODE_NFREG;
      break;

    case DIRECTORY:
      pFattr->type = NFDIR;
      pFattr->mode = NFS2_MODE_NFDIR;
      break;

    case BLOCK_FILE:
      pFattr->type = NFBLK;
      pFattr->mode = NFS2_MODE_NFBLK;
      break;

    case CHARACTER_FILE:
      pFattr->type = NFCHR;
      pFattr->mode = NFS2_MODE_NFCHR;
      break;

    case FIFO_FILE:
      pFattr->type = NFFIFO;
      /** @todo mode mask ? */
      break;

    case SYMBOLIC_LINK:
      pFattr->type = NFLNK;
      pFattr->mode = NFS2_MODE_NFLNK;
      break;

    case SOCKET_FILE:
      pFattr->type = NFSOCK;
      /** @todo mode mask ? */
      break;

    case EXTENDED_ATTR:
    case FS_JUNCTION:
      pFattr->type = NFBAD;
    }

  pFattr->mode |= fsal2unix_mode(pFSAL_attr->mode);
  pFattr->nlink = pFSAL_attr->numlinks;
  pFattr->uid = pFSAL_attr->owner;
  pFattr->gid = pFSAL_attr->group;

  /* in NFSv2, it only keeps fsid.major, casted into an into an int32 */
  pFattr->fsid = (u_int) (pexport->filesystem_id.major & 0xFFFFFFFFLL);

  LogFullDebug(COMPONENT_NFSPROTO,
               "nfs2_FSALattr_To_Fattr: fsid.major = %#"PRIX64" (%"PRIu64"), "
               "fsid.minor = %#"PRIX64" (%"PRIu64"), "
               "nfs2_fsid = %#X (%u)",
               pexport->filesystem_id.major, pexport->filesystem_id.major,
               pexport->filesystem_id.minor, pexport->filesystem_id.minor, pFattr->fsid,
               pFattr->fsid);

  if(pFSAL_attr->filesize > NFS2_MAX_FILESIZE)
    pFattr->size = NFS2_MAX_FILESIZE;
  else
    pFattr->size = pFSAL_attr->filesize;

  pFattr->blocksize = DEV_BSIZE;

  pFattr->blocks = pFattr->size >> 9;   /* dividing by 512 */
  if(pFattr->size % DEV_BSIZE != 0)
    pFattr->blocks += 1;

  if(pFSAL_attr->type == CHARACTER_FILE || pFSAL_attr->type == BLOCK_FILE)
    pFattr->rdev = pFSAL_attr->rawdev.major;
  else
    pFattr->rdev = 0;

  pFattr->atime.seconds = pFSAL_attr->atime.seconds;
  pFattr->atime.useconds = pFSAL_attr->atime.nseconds / 1000;
  pFattr->mtime.seconds = pFSAL_attr->mtime.seconds;
  pFattr->mtime.useconds = pFSAL_attr->mtime.nseconds / 1000;
  pFattr->ctime.seconds = pFSAL_attr->ctime.seconds;
  pFattr->ctime.useconds = pFSAL_attr->ctime.nseconds / 1000;
  pFattr->fileid = pFSAL_attr->fileid;

  return 1;
}                               /*  nfs2_FSALattr_To_Fattr */

/**
 * 
 * nfs4_SetCompoundExport
 * 
 * This routine fills in the pexport field in the compound data.
 *
 * @param pfh [OUT] pointer to compound data to be used. 
 * 
 * @return NFS4_OK if successfull. Possible errors are NFS4ERR_BADHANDLE and NFS4ERR_WRONGSEC.
 *
 */

int nfs4_SetCompoundExport(compound_data_t * data)
{
  short exportid;

  /* This routine is not related to pseudo fs file handle, do not handle them */
  if(nfs4_Is_Fh_Pseudo(&(data->currentFH)))
    return NFS4_OK;

  /* Get the export id */
  if((exportid = nfs4_FhandleToExportId(&(data->currentFH))) == 0)
    return NFS4ERR_BADHANDLE;

  if((data->pexport = nfs_Get_export_by_id(data->pfullexportlist, exportid)) == NULL)
    return NFS4ERR_BADHANDLE;

  if((data->pexport->options & EXPORT_OPTION_NFSV4) == 0)
    return NFS4ERR_ACCESS;

  if(nfs4_MakeCred(data) != NFS4_OK)
    return NFS4ERR_WRONGSEC;

  return NFS4_OK;
}                               /* nfs4_SetCompoundExport */

/**
 * 
 * nfs4_FhandleToExId
 * 
 * This routine extracts the export id from the filehandle
 *
 * @param fh4p  [IN]  pointer to file handle to be used.
 * @param ExIdp [OUT] pointer to buffer in which found export id will be stored. 
 * 
 * @return TRUE is successful, FALSE otherwise. 
 *
 */
int nfs4_FhandleToExId(nfs_fh4 * fh4p, unsigned short *ExIdp)
{
  file_handle_v4_t *pfhandle4;

  /* Map the filehandle to the correct structure */
  pfhandle4 = (file_handle_v4_t *) (fh4p->nfs_fh4_val);

  /* The function should not be used on a pseudo fhandle */
  if(pfhandle4->pseudofs_flag == TRUE)
    return FALSE;

  *ExIdp = pfhandle4->exportid;
  return TRUE;
}                               /* nfs4_FhandleToExId */

/**** Glue related functions ****/

/**
 *
 * nfs4_stringid_split: Splits a domain stamped name in two different parts.
 *
 * Splits a domain stamped name in two different parts.
 *
 * @param buff [IN] the input string
 * @param uidname [OUT] the extracted uid name
 * @param domainname [OUT] the extracted fomain name
 *
 * @return nothing (void function) 
 *
 */
void nfs4_stringid_split(char *buff, char *uidname, char *domainname)
{
  char *c = NULL;
  unsigned int i = 0;

  for(c = buff, i = 0; *c != '\0'; c++, i++)
    if(*c == '@')
      break;

  strncpy(uidname, buff, i);
  uidname[i] = '\0';
  strcpy(domainname, c);

  LogFullDebug(COMPONENT_NFS_V4,
               "buff = #%s#    uid = #%s#   domain = #%s#",
               buff, uidname, domainname);
}                               /* nfs4_stringid_split */

/**
 *
 * free_utf8: Free's a utf8str that was created by utf8dup
 *
 * @param utf8str [IN]  UTF8 string to be freed
 *
 */
void free_utf8(utf8string * utf8str)
{
  if(utf8str != NULL)
    {
      if(utf8str->utf8string_val != NULL)
        gsh_free(utf8str->utf8string_val);
      utf8str->utf8string_val = 0;
      utf8str->utf8string_len = 0;
    }
}

/**
 *
 * utf8dup: Makes a copy of a utf8str.
 *
 * @param newstr  [OUT] copied UTF8 string
 * @param oldstr  [IN]  input UTF8 string
 *
 * @return -1 if failed, 0 if successful.
 *
 */
int utf8dup(utf8string * newstr, utf8string * oldstr)
{
  if(newstr == NULL)
    return -1;

  newstr->utf8string_len = oldstr->utf8string_len;
  newstr->utf8string_val = NULL;

  if(oldstr->utf8string_len == 0 || oldstr->utf8string_val == NULL)
    return 0;

  newstr->utf8string_val = gsh_malloc(oldstr->utf8string_len);
  if(newstr->utf8string_val == NULL)
    return -1;

  strncpy(newstr->utf8string_val, oldstr->utf8string_val, oldstr->utf8string_len);

  return 0;
}                               /* uft82str */

/**
 *
 * utf82str: converts a UTF8 string buffer into a string descriptor.
 *
 * Converts a UTF8 string buffer into a string descriptor.
 *
 * @param str     [OUT] computed output string
 * @param utf8str [IN]  input UTF8 string
 *
 * @return -1 if failed, 0 if successful.
 *
 */
int utf82str(char *str, int size, utf8string * utf8str)
{
  int copy;

  if(str == NULL)
    return -1;

  if(utf8str == NULL || utf8str->utf8string_len == 0)
    {
      str[0] = '\0';
      return -1;
    }

  if(utf8str->utf8string_len >= size)
    copy = size - 1;
  else
    copy = utf8str->utf8string_len;

  strncpy(str, utf8str->utf8string_val, copy);
  str[copy] = '\0';

  if(copy < utf8str->utf8string_len)
    return -1;

  return 0;
}                               /* uft82str */

/**
 *
 * str2utf8: converts a string buffer into a UTF8 string descriptor.
 *
 * Converts a string buffer into a UTF8 string descriptor.
 *
 * @param str     [IN]  input string
 * @param utf8str [OUT] computed UTF8 string
 *
 * @return -1 if failed, 0 if successful.
 *
 */
int str2utf8(char *str, utf8string * utf8str)
{
  uint_t len;
  char buff[MAXNAMLEN];

  /* The uft8 will probably be sent over XDR, for this reason, its size MUST be a multiple of 32 bits = 4 bytes */
  strcpy(buff, str);
  len = strlen(buff);

  /* BUGAZOMEU: TO BE DONE: use STUFF ALLOCATOR here */
  if(utf8str->utf8string_val == NULL)
    return -1;

  utf8str->utf8string_len = len;
  memcpy(utf8str->utf8string_val, buff, utf8str->utf8string_len);
  return 0;
}                               /* str2utf8 */

/**
 * 
 * nfs4_NextSeqId: compute the next nfsv4 sequence id.
 *
 * Compute the next nfsv4 sequence id.
 *
 * @param seqid [IN] previous sequence number.
 * 
 * @return the requested sequence number.
 *
 */

seqid4 nfs4_NextSeqId(seqid4 seqid)
{
  return ((seqid + 1) % 0xFFFFFFFF);
}                               /* nfs4_NextSeqId */

/**
 *
 * nfs_bitmap4_to_list: convert an attribute's bitmap to a list of attributes.
 *
 * Convert an attribute's bitmap to a list of attributes.
 *
 * @param b     [IN] bitmap to convert.
 * @param plen  [OUT] list's length.
 * @param plval [OUT] list's values.
 *
 * @return nothing (void function)
 *
 */

/*
 * bitmap is usually 2 x uint32_t which makes a uint64_t
 *
 * Structure of the bitmap is as follow
 *
 *                  0         1
 *    +-------+---------+----------+-
 *    | count | 31 .. 0 | 63 .. 32 |
 *    +-------+---------+----------+-
 *
 * One bit is set for every possible attributes. The bits are packed together in a uint32_T (XDR alignment reason probably)
 * As said in the RFC3530, the n-th bit is with the uint32_t #(n/32), and its position with the uint32_t is n % 32
 * Example
 *     1st bit = FATTR4_TYPE            = 1
 *     2nd bit = FATTR4_LINK_SUPPORT    = 5
 *     3rd bit = FATTR4_SYMLINK_SUPPORT = 6
 *
 *     Juste one uint32_t is necessay: 2**1 + 2**5 + 2**6 = 2 + 32 + 64 = 98
 *   +---+----+
 *   | 1 | 98 |
 *   +---+----+
 *
 * Other Example
 *
 *     1st bit = FATTR4_LINK_SUPPORT    = 5
 *     2nd bit = FATTR4_SYMLINK_SUPPORT = 6
 *     3rd bit = FATTR4_MODE            = 33
 *     4th bit = FATTR4_OWNER           = 36
 *
 *     Two uint32_t will be necessary there:
 *            #1 = 2**5 + 2**6 = 32 + 64 = 96
 #            #2 = 2**(33-32) + 2**(36-32) = 2**1 + 2**4 = 2 + 16 = 18 
 *   +---+----+----+
 *   | 2 | 98 | 18 |
 *   +---+----+----+
 *
 */

void nfs4_bitmap4_to_list(const bitmap4 * b, uint_t * plen, uint32_t * pval)
{
  uint_t i = 0;
  uint_t val = 0;
  uint_t index = 0;
  uint_t offset = 0;
  uint_t fattr4tabidx=0;
  if(b->bitmap4_len > 0)
    LogFullDebug(COMPONENT_NFS_V4, "Bitmap: Len = %u Val = %u|%u",
                 b->bitmap4_len, b->bitmap4_val[0], b->bitmap4_val[1]);
  else
    LogFullDebug(COMPONENT_NFS_V4, "Bitmap: Len = %u ... ", b->bitmap4_len);

  for(offset = 0; offset < b->bitmap4_len; offset++)
    {
      for(i = 0; i < 32; i++)
        {
          fattr4tabidx = i+32*offset;
          if (fattr4tabidx > FATTR4_FS_CHARSET_CAP)
             goto exit;

          val = 1 << i;         /* Compute 2**i */
          if(b->bitmap4_val[offset] & val)
            pval[index++] = fattr4tabidx;
        }
    }
exit:
  *plen = index;

}                               /* nfs4_bitmap4_to_list */

/**
 * 
 * nfs4_list_to_bitmap4: convert a list of attributes to an attributes's bitmap.
 * 
 * Convert a list of attributes to an attributes's bitmap.
 *
 * @param b [OUT] computed bitmap
 * @param plen [IN] list's length 
 * @param pval [IN] list's array
 *
 * @return nothing (void function).
 *
 */

/* bitmap is usually 2 x uint32_t which makes a uint64_t 
 * bitmap4_len is the number of uint32_t required to keep the bitmap value 
 *
 * Structure of the bitmap is as follow
 *
 *                  0         1
 *    +-------+---------+----------+-
 *    | count | 31 .. 0 | 63 .. 32 | 
 *    +-------+---------+----------+-
 *
 * One bit is set for every possible attributes. The bits are packed together in a uint32_T (XDR alignment reason probably)
 * As said in the RFC3530, the n-th bit is with the uint32_t #(n/32), and its position with the uint32_t is n % 32
 * Example
 *     1st bit = FATTR4_TYPE            = 1
 *     2nd bit = FATTR4_LINK_SUPPORT    = 5
 *     3rd bit = FATTR4_SYMLINK_SUPPORT = 6
 *
 *     Juste one uint32_t is necessay: 2**1 + 2**5 + 2**6 = 2 + 32 + 64 = 98
 *   +---+----+
 *   | 1 | 98 |
 *   +---+----+
 *
 * Other Example
 *
 *     1st bit = FATTR4_LINK_SUPPORT    = 5
 *     2nd bit = FATTR4_SYMLINK_SUPPORT = 6
 *     3rd bit = FATTR4_MODE            = 33
 *     4th bit = FATTR4_OWNER           = 36
 *
 *     Two uint32_t will be necessary there:
 *            #1 = 2**5 + 2**6 = 32 + 64 = 96
 #            #2 = 2**(33-32) + 2**(36-32) = 2**1 + 2**4 = 2 + 16 = 18 
 *   +---+----+----+
 *   | 2 | 98 | 18 |
 *   +---+----+----+
 *
 */

/* This function converts a list of attributes to a bitmap4 structure */
void nfs4_list_to_bitmap4(bitmap4 * b, uint_t plen, uint32_t * pval)
{
  uint_t i;
  int maxpos =  -1;

  memset(b->bitmap4_val, 0, sizeof(uint32_t)*b->bitmap4_len);

  for(i = 0; i < plen; i++)
    {
      int intpos = pval[i] / 32;
      int bitpos = pval[i] % 32;

      if(intpos >= b->bitmap4_len)
        {
          LogCrit(COMPONENT_NFS_V4,
                  "Mismatch between bitmap len and the list: "
                  "got %d, need %d to accomodate attribute %d",
                  b->bitmap4_len, intpos+1, pval[i]);
        assert(intpos < b->bitmap4_len);
          continue;
        }
      b->bitmap4_val[intpos] |= (1U << bitpos);
      if(intpos > maxpos)
        maxpos = intpos;
    }

  b->bitmap4_len = maxpos + 1;
  LogFullDebug(COMPONENT_NFS_V4, "Bitmap: Len = %u   Val = %u|%u|%u",
               b->bitmap4_len,
               b->bitmap4_len >= 1 ? b->bitmap4_val[0] : 0,
               b->bitmap4_len >= 2 ? b->bitmap4_val[1] : 0,
               b->bitmap4_len >= 3 ? b->bitmap4_val[2] : 0);
}                               /* nfs4_list_to_bitmap4 */

/*
 * Conversion of attributes
 */

/**
 *
 * nfs3_FSALattr_To_PartialFattr: Converts FSAL Attributes to NFSv3 attributes.
 *
 * Fill in the fields in the fattr3 structure which have matching
 * attribute bits set. Caller must explictly specify which bits it expects
 * to avoid misunderstandings.
 *
 * @param[in] FSAL_attr FSAL attributes.
 * @param[in,out] want  Attributes which should be/have been copied
 * @param[out] Fattr    NFSv3 attributes.
 *
 */
void
nfs3_FSALattr_To_PartialFattr(const struct attrlist *FSAL_attr,
                              attrmask_t *mask,
                              fattr3 *Fattr)
{
        *mask = 0;

        if (FSAL_attr->mask & ATTR_TYPE) {
                *mask |= ATTR_TYPE;
                switch (FSAL_attr->type) {
                case FIFO_FILE:
                        Fattr->type = NF3FIFO;
                        break;

                case CHARACTER_FILE:
                        Fattr->type = NF3CHR;
                        break;

                case DIRECTORY:
                        Fattr->type = NF3DIR;
                        break;

                case BLOCK_FILE:
                        Fattr->type = NF3BLK;
                        break;

                case REGULAR_FILE:
                case EXTENDED_ATTR:
                        Fattr->type = NF3REG;
                        break;

                case SYMBOLIC_LINK:
                        Fattr->type = NF3LNK;
                        break;

                case SOCKET_FILE:
                        Fattr->type = NF3SOCK;
                        break;

                default:
                        LogEvent(COMPONENT_NFSPROTO,
                                 "nfs3_FSALattr_To_Fattr: Bogus type = %d",
                                 FSAL_attr->type);
                        *mask &= ~ATTR_TYPE;
                }
        }

        if (FSAL_attr->mask & ATTR_MODE) {
                Fattr->mode = fsal2unix_mode(FSAL_attr->mode);
                *mask |= ATTR_MODE;
        }

        if (FSAL_attr->mask & ATTR_NUMLINKS) {
                Fattr->nlink = FSAL_attr->numlinks;
                *mask |= ATTR_NUMLINKS;
        }

        if (FSAL_attr->mask & ATTR_OWNER) {
                Fattr->uid = FSAL_attr->owner;
                *mask |= ATTR_OWNER;
        }

        if (FSAL_attr->mask & ATTR_GROUP) {
                Fattr->gid = FSAL_attr->group;
                *mask |= ATTR_GROUP;
        }

        if (FSAL_attr->mask & ATTR_SIZE) {
                Fattr->size = FSAL_attr->filesize;
                *mask |= ATTR_SIZE;
        }

        if (FSAL_attr->mask & ATTR_SPACEUSED) {
                Fattr->used = FSAL_attr->spaceused;
                *mask |= ATTR_SPACEUSED;
        }

        if (FSAL_attr->mask & ATTR_RAWDEV) {
                Fattr->rdev.specdata1 = FSAL_attr->rawdev.major;
                Fattr->rdev.specdata2 = FSAL_attr->rawdev.minor;
                *mask |= ATTR_RAWDEV;
        }

        if (FSAL_attr->mask & ATTR_FILEID) {
                Fattr->fileid = FSAL_attr->fileid;
                *mask |= ATTR_FILEID;
        }

        if (FSAL_attr->mask & ATTR_ATIME) {
                Fattr->atime.seconds = FSAL_attr->atime.seconds;
                Fattr->atime.nseconds = FSAL_attr->atime.nseconds;
                *mask |= ATTR_ATIME;
        }

        if (FSAL_attr->mask & ATTR_MTIME) {
                Fattr->mtime.seconds = FSAL_attr->mtime.seconds;
                Fattr->mtime.nseconds = FSAL_attr->mtime.nseconds;
                *mask |= ATTR_MTIME;
        }

        if (FSAL_attr->mask & ATTR_CTIME) {
                Fattr->ctime.seconds = FSAL_attr->ctime.seconds;
                Fattr->ctime.nseconds = FSAL_attr->ctime.nseconds;
                *mask |= ATTR_CTIME;
        }
}                         /* nfs3_FSALattr_To_PartialFattr */

/**
 *
 * nfs3_FSALattr_To_Fattr: Converts FSAL Attributes to NFSv3 attributes.
 *
 * Converts FSAL Attributes to NFSv3 attributes.
 * The callee is expecting the full compliment of FSAL attributes to fill
 * in all the fields in the fattr3 structure.
 *
 * @param pexport   [IN]  the related export entry
 * @param FSAL_attr [IN]  pointer to FSAL attributes.
 * @param Fattr     [OUT] pointer to NFSv3 attributes.
 *
 * @return 1 if successful, 0 otherwise.
 *
 */
int nfs3_FSALattr_To_Fattr(exportlist_t *pexport,
                           const struct attrlist *FSAL_attr,
                           fattr3 *Fattr)
{
        attrmask_t want, got;

        want = got = (ATTR_TYPE      | ATTR_MODE   |
                      ATTR_NUMLINKS  | ATTR_OWNER  |
                      ATTR_GROUP     | ATTR_SIZE   |
                      ATTR_SPACEUSED | ATTR_RAWDEV |
                      ATTR_ATIME     | ATTR_MTIME  |
                      ATTR_CTIME);

  if(FSAL_attr == NULL || Fattr == NULL)
    {
      LogFullDebug(COMPONENT_NFSPROTO,
                   "nfs3_FSALattr_To_Fattr: FSAL_attr=%p, Fattr=%p",
                   FSAL_attr, Fattr);
      return 0;
    }

  nfs3_FSALattr_To_PartialFattr(FSAL_attr, &got, Fattr);
  if (want & ~got)
    {
      LogCrit(COMPONENT_NFSPROTO,
              "Likely bug: FSAL did not fill in a standard NFSv3 attribute.");
    }

  /* in NFSv3, we only keeps fsid.major, casted into an nfs_uint64 */
  Fattr->fsid = (nfs3_uint64) pexport->filesystem_id.major;
  LogFullDebug(COMPONENT_NFSPROTO,
               "fsid.major = %#"PRIX64" (%"PRIu64
               "), fsid.minor = %#"PRIX64" (%"PRIu64
               "), nfs3_fsid = %#"PRIX64" (%"PRIu64")",
               pexport->filesystem_id.major, pexport->filesystem_id.major,
               pexport->filesystem_id.minor,
               pexport->filesystem_id.minor,
               (uint64_t) Fattr->fsid,
               (uint64_t) Fattr->fsid);
  return 1;
}

/**
 * nfs2_Sattr_To_FSALattr: Converts NFSv2 Set Attributes to FSAL attributes.
 *
 * Converts NFSv2 Set Attributes to FSAL attributes.
 *
 * @param FSAL_attr [IN]  pointer to FSAL attributes.
 * @param Fattr     [OUT] pointer to NFSv2 set attributes.
 *
 * @return 1 if successful, 0 otherwise.
 *
 */
int nfs2_Sattr_To_FSALattr(struct attrlist *pFSAL_attr,
                           sattr2 *Fattr)
{
  struct timeval t;

  FSAL_CLEAR_MASK(pFSAL_attr->mask);

  if(Fattr->mode != (unsigned int)-1)
    {
      pFSAL_attr->mode = unix2fsal_mode(Fattr->mode);
      FSAL_SET_MASK(pFSAL_attr->mask, ATTR_MODE);
    }

  if(Fattr->uid != (unsigned int)-1)
    {
      pFSAL_attr->owner = Fattr->uid;
      FSAL_SET_MASK(pFSAL_attr->mask, ATTR_OWNER);
    }

  if(Fattr->gid != (unsigned int)-1)
    {
      pFSAL_attr->group = Fattr->gid;
      FSAL_SET_MASK(pFSAL_attr->mask, ATTR_GROUP);
    }

  if(Fattr->size != (unsigned int)-1)
    {
      /* Both ATTR_SIZE and ATTR_SPACEUSED are to be managed */
      pFSAL_attr->filesize = Fattr->size;
      pFSAL_attr->spaceused = Fattr->size;
      FSAL_SET_MASK(pFSAL_attr->mask, ATTR_SIZE);
      FSAL_SET_MASK(pFSAL_attr->mask, ATTR_SPACEUSED);
    }

  /* if mtime.useconds == 1 millions,
   * this means we must set atime and mtime
   * to server time (NFS Illustrated p. 98)
   */
  if(Fattr->mtime.useconds == 1000000)
    {
      gettimeofday(&t, NULL);

      pFSAL_attr->atime.seconds = pFSAL_attr->mtime.seconds = t.tv_sec;
      pFSAL_attr->atime.nseconds = pFSAL_attr->mtime.nseconds = 0 ;
      FSAL_SET_MASK(pFSAL_attr->mask, ATTR_ATIME);
      FSAL_SET_MASK(pFSAL_attr->mask, ATTR_MTIME);
    }
  else
    {
      /* set atime to client */

      if(Fattr->atime.seconds != (unsigned int)-1)
        {
          pFSAL_attr->atime.seconds = Fattr->atime.seconds;

          if(Fattr->atime.seconds != (unsigned int)-1)
            pFSAL_attr->atime.nseconds = Fattr->atime.useconds * 1000;
          else
            pFSAL_attr->atime.nseconds = 0;     /* ignored */

          FSAL_SET_MASK(pFSAL_attr->mask, ATTR_ATIME);
        }

      /* set mtime to client */

      if(Fattr->mtime.seconds != (unsigned int)-1)
        {
          pFSAL_attr->mtime.seconds = Fattr->mtime.seconds;

          if(Fattr->mtime.seconds != (unsigned int)-1)
            pFSAL_attr->mtime.nseconds = Fattr->mtime.useconds * 1000;
          else
            pFSAL_attr->mtime.nseconds = 0;     /* ignored */

          FSAL_SET_MASK(pFSAL_attr->mask, ATTR_MTIME);
        }
    }

  return 1;
}                               /* nfs2_Sattr_To_FSALattr */

/**
 *
 * nfs4_Fattr_Check_Access: checks if attributes have READ or WRITE access.
 *
 * Checks if attributes have READ or WRITE access.
 *
 * @param Fattr      [IN] pointer to NFSv4 attributes.
 * @param access     [IN] access to be checked, either FATTR4_ATTR_READ or FATTR4_ATTR_WRITE
 *
 * @return 1 if successful, 0 otherwise.
 *
 */

int nfs4_Fattr_Check_Access(fattr4 * Fattr, int access)
{
  unsigned int i = 0;

  uint32_t attrmasklist[FATTR4_MOUNTED_ON_FILEID];      /* List cannot be longer than FATTR4_MOUNTED_ON_FILEID */
  uint32_t attrmasklen = 0;

  /* Parameter sanity check */
  if(Fattr == NULL)
    return 0;

  if(access != FATTR4_ATTR_READ && access != FATTR4_ATTR_WRITE)
    return 0;

  /* Convert the attribute bitmap to an attribute list */
  nfs4_bitmap4_to_list(&(Fattr->attrmask), &attrmasklen, attrmasklist);

  for(i = 0; i < attrmasklen; i++)
    {
      if(attrmasklist[i] > FATTR4_FS_CHARSET_CAP)
        {
          /* Erroneous value... skip */
          continue;
        }

      if(((int)fattr4tab[attrmasklist[i]].access & access) != access)
        return 0;
    }

  return 1;
}                               /* nfs4_Fattr_Check_Access */

/**
 *
 * nfs4_Fattr_Check_Access_Bitmap: checks if attributes bitmaps have READ or WRITE access.
 *
 * Checks if attributes have READ or WRITE access.
 *
 * @param pbitmap    [IN] pointer to NFSv4 attributes.
 * @param access     [IN] access to be checked, either FATTR4_ATTR_READ or FATTR4_ATTR_WRITE
 *
 * @return 1 if successful, 0 otherwise.
 *
 */

int nfs4_Fattr_Check_Access_Bitmap(bitmap4 * pbitmap, int access)
{
  unsigned int i = 0;
#define MAXATTR FATTR4_FS_CHARSET_CAP
  uint32_t attrmasklist[MAXATTR];
  uint32_t attrmasklen = 0;

  /* Parameter sanity check */
  if(pbitmap == NULL)
    return 0;

  if(access != FATTR4_ATTR_READ && access != FATTR4_ATTR_WRITE)
    return 0;

  /* Convert the attribute bitmap to an attribute list */
  nfs4_bitmap4_to_list(pbitmap, &attrmasklen, attrmasklist);

  for(i = 0; i < attrmasklen; i++)
    {
      if(attrmasklist[i] > MAXATTR)
        {
          /* Erroneous value... skip */
          continue;
        }

      if(((int)fattr4tab[attrmasklist[i]].access & access) != access)
        return 0;
    }

  return 1;
}                               /* nfs4_Fattr_Check_Access */

/**
 *
 * nfs4_bitmap4_Remove_Unsupported: removes unsupported attributes from bitmap4
 *
 * Removes unsupported attributes from bitmap4
 *
 * @param pbitmap    [IN] pointer to NFSv4 attributes's bitmap.
 *
 * @return 1 if successful, 0 otherwise.
 *
 */
int nfs4_bitmap4_Remove_Unsupported(bitmap4 * pbitmap )
{
  uint_t i = 0;
  uint_t val = 0;
  uint_t offset = 0;
  uint fattr4tabidx = 0;

  uint32_t bitmap_val[3] ;
  bitmap4 bout ;
  int allsupp = 1;

  memset(bitmap_val, 0, 3 * sizeof(uint32_t));

  bout.bitmap4_val = bitmap_val ;
  bout.bitmap4_len = pbitmap->bitmap4_len  ;

  if(pbitmap->bitmap4_len > 0)
    LogFullDebug(COMPONENT_NFS_V4, "Bitmap: Len = %u Val = %u|%u",
                 pbitmap->bitmap4_len, pbitmap->bitmap4_val[0],
                 pbitmap->bitmap4_val[1]);
  else
    LogFullDebug(COMPONENT_NFS_V4, "Bitmap: Len = %u ... ",
                 pbitmap->bitmap4_len);

  for(offset = 0; offset < pbitmap->bitmap4_len; offset++)
    {
      for(i = 0; i < 32; i++)
        {
          fattr4tabidx = i+32*offset;
          if (fattr4tabidx > FATTR4_FS_CHARSET_CAP)
             goto exit;

          val = 1 << i;         /* Compute 2**i */
          if(pbitmap->bitmap4_val[offset] & val)
           {
             if( fattr4tab[fattr4tabidx].supported ) /* keep only supported stuff */
               bout.bitmap4_val[offset] |= val ;
           }
        }
    }

exit:
  memcpy(pbitmap->bitmap4_val, bout.bitmap4_val,
         bout.bitmap4_len * sizeof(uint32_t));

  return allsupp;
}                               /* nfs4_Fattr_Bitmap_Remove_Unsupported */


/**
 *
 * nfs4_Fattr_Supported: Checks if an attribute is supported.
 *
 * Checks if an attribute is supported.
 *
 * @param Fattr      [IN] pointer to NFSv4 attributes.
 *
 * @return 1 if successful, 0 otherwise.
 *
 */

int nfs4_Fattr_Supported(fattr4 * Fattr)
{
  unsigned int i = 0;

  uint32_t attrmasklist[FATTR4_MOUNTED_ON_FILEID];      /* List cannot be longer than FATTR4_MOUNTED_ON_FILEID */
  uint32_t attrmasklen = 0;

  /* Parameter sanity check */
  if(Fattr == NULL)
    return 0;

  /* Convert the attribute bitmap to an attribute list */
  nfs4_bitmap4_to_list(&(Fattr->attrmask), &attrmasklen, attrmasklist);

  for(i = 0; i < attrmasklen; i++)
    {

      LogFullDebug(COMPONENT_NFS_V4,
                   "nfs4_Fattr_Supported  ==============> %s supported flag=%u | ",
                   fattr4tab[attrmasklist[i]].name, fattr4tab[attrmasklist[i]].supported);

      if(!fattr4tab[attrmasklist[i]].supported)
        return 0;
    }

  return 1;
}                               /* nfs4_Fattr_Supported */

/**
 *
 * nfs4_Fattr_Supported: Checks if an attribute is supported.
 *
 * Checks if an attribute is supported.
 *
 * @param Fattr      [IN] pointer to NFSv4 attributes.
 *
 * @return 1 if successful, 0 otherwise.
 *
 */

int nfs4_Fattr_Supported_Bitmap(bitmap4 * pbitmap)
{
  unsigned int i = 0;

  uint32_t attrmasklist[FATTR4_MOUNTED_ON_FILEID];      /* List cannot be longer than FATTR4_MOUNTED_ON_FILEID */
  uint32_t attrmasklen = 0;

  /* Parameter sanity check */
  if(pbitmap == NULL)
    return 0;

  /* Convert the attribute bitmap to an attribute list */
  nfs4_bitmap4_to_list(pbitmap, &attrmasklen, attrmasklist);

  for(i = 0; i < attrmasklen; i++)
    {

      LogFullDebug(COMPONENT_NFS_V4,
                   "nfs4_Fattr_Supported  ==============> %s supported flag=%u",
                   fattr4tab[attrmasklist[i]].name,
                   fattr4tab[attrmasklist[i]].supported);
      if(!fattr4tab[attrmasklist[i]].supported)
        return 0;
    }

  return 1;
}                               /* nfs4_Fattr_Supported */

/**
 *
 * nfs4_Fattr_cmp: compares 2 fattr4 buffers.
 *
 * Compares 2 fattr4 buffers.
 *
 * @param Fattr1      [IN] pointer to NFSv4 attributes.
 * @param Fattr2      [IN] pointer to NFSv4 attributes.
 *
 * @return TRUE if attributes are the same, FALSE otherwise, but -1 if RDATTR_ERROR is set
 *
 */
int nfs4_Fattr_cmp(fattr4 * Fattr1, fattr4 * Fattr2)
{
  uint32_t attrmasklist1[FATTR4_MOUNTED_ON_FILEID];     /* List cannot be longer than FATTR4_MOUNTED_ON_FILEID */
  uint32_t attrmasklen1 = 0;
  u_int LastOffset;
  uint32_t attrmasklist2[FATTR4_MOUNTED_ON_FILEID];     /* List cannot be longer than FATTR4_MOUNTED_ON_FILEID */
  uint32_t attrmasklen2 = 0;
  uint32_t i;
  uint32_t k;
  unsigned int cmp = 0;
  u_int len = 0;
  uint32_t attribute_to_set = 0;

  if(Fattr1 == NULL)
    return FALSE;

  if(Fattr2 == NULL)
    return FALSE;

  if(Fattr1->attrmask.bitmap4_len != Fattr2->attrmask.bitmap4_len)      /* different mask */
    return FALSE;

  /* Convert the attribute bitmap to an attribute list */
  nfs4_bitmap4_to_list(&(Fattr1->attrmask), &attrmasklen1, attrmasklist1);
  nfs4_bitmap4_to_list(&(Fattr2->attrmask), &attrmasklen2, attrmasklist2);

  /* Should not occur, bu this is a sanity check */
  if(attrmasklen1 != attrmasklen2)
    return FALSE;

  for(i = 0; i < attrmasklen1; i++)
    {
      if(attrmasklist1[i] != attrmasklist2[i])
        return 0;

      if(attrmasklist1[i] == FATTR4_RDATTR_ERROR)
        return -1;

      if(attrmasklist2[i] == FATTR4_RDATTR_ERROR)
        return -1;
    }

  cmp = 0;
  LastOffset = 0;
  len = 0;

  for(i = 0; i < attrmasklen1; i++)
    {
      attribute_to_set = attrmasklist1[i];

      LogFullDebug(COMPONENT_NFS_V4,
                   "nfs4_Fattr_cmp ==============> %s",
                   fattr4tab[attribute_to_set].name);

      switch (attribute_to_set)
        {
        case FATTR4_SUPPORTED_ATTRS:
          memcpy(&len, (char *)(Fattr1->attr_vals.attrlist4_val + LastOffset),
                 sizeof(u_int));
          cmp +=
              memcmp((char *)(Fattr1->attr_vals.attrlist4_val + LastOffset),
                     (char *)(Fattr2->attr_vals.attrlist4_val + LastOffset),
                     sizeof(u_int));

          len = htonl(len);
          LastOffset += sizeof(u_int);

          for(k = 0; k < len; k++)
            {
              cmp += memcmp((char *)(Fattr1->attr_vals.attrlist4_val + LastOffset),
                            (char *)(Fattr2->attr_vals.attrlist4_val + LastOffset),
                            sizeof(uint32_t));
              LastOffset += sizeof(uint32_t);
            }

          break;

        case FATTR4_FILEHANDLE:
        case FATTR4_OWNER:
        case FATTR4_OWNER_GROUP:
          memcpy(&len, (char *)(Fattr1->attr_vals.attrlist4_val + LastOffset),
                 sizeof(u_int));
          len = ntohl(len);     /* xdr marshalling on fattr4 */
          cmp += memcmp((char *)(Fattr1->attr_vals.attrlist4_val + LastOffset),
                        (char *)(Fattr2->attr_vals.attrlist4_val + LastOffset),
                        sizeof(u_int));
          LastOffset += sizeof(u_int);
          cmp += memcmp((char *)(Fattr1->attr_vals.attrlist4_val + LastOffset),
                        (char *)(Fattr2->attr_vals.attrlist4_val + LastOffset), len);
          break;

        case FATTR4_TYPE:
        case FATTR4_FH_EXPIRE_TYPE:
        case FATTR4_CHANGE:
        case FATTR4_SIZE:
        case FATTR4_LINK_SUPPORT:
        case FATTR4_SYMLINK_SUPPORT:
        case FATTR4_NAMED_ATTR:
        case FATTR4_FSID:
        case FATTR4_UNIQUE_HANDLES:
        case FATTR4_LEASE_TIME:
        case FATTR4_RDATTR_ERROR:
        case FATTR4_ACL:
        case FATTR4_ACLSUPPORT:
        case FATTR4_ARCHIVE:
        case FATTR4_CANSETTIME:
        case FATTR4_CASE_INSENSITIVE:
        case FATTR4_CASE_PRESERVING:
        case FATTR4_CHOWN_RESTRICTED:
        case FATTR4_FILEID:
        case FATTR4_FILES_AVAIL:
        case FATTR4_FILES_FREE:
        case FATTR4_FILES_TOTAL:
        case FATTR4_FS_LOCATIONS:
        case FATTR4_HIDDEN:
        case FATTR4_HOMOGENEOUS:
        case FATTR4_MAXFILESIZE:
        case FATTR4_MAXLINK:
        case FATTR4_MAXNAME:
        case FATTR4_MAXREAD:
        case FATTR4_MAXWRITE:
        case FATTR4_MIMETYPE:
        case FATTR4_MODE:
        case FATTR4_NO_TRUNC:
        case FATTR4_NUMLINKS:
        case FATTR4_QUOTA_AVAIL_HARD:
        case FATTR4_QUOTA_AVAIL_SOFT:
        case FATTR4_QUOTA_USED:
        case FATTR4_RAWDEV:
        case FATTR4_SPACE_AVAIL:
        case FATTR4_SPACE_FREE:
        case FATTR4_SPACE_TOTAL:
        case FATTR4_SPACE_USED:
        case FATTR4_SYSTEM:
        case FATTR4_TIME_ACCESS:
        case FATTR4_TIME_ACCESS_SET:
        case FATTR4_TIME_BACKUP:
        case FATTR4_TIME_CREATE:
        case FATTR4_TIME_DELTA:
        case FATTR4_TIME_METADATA:
        case FATTR4_TIME_MODIFY:
        case FATTR4_TIME_MODIFY_SET:
        case FATTR4_MOUNTED_ON_FILEID:
          cmp += memcmp((char *)(Fattr1->attr_vals.attrlist4_val + LastOffset),
                        (char *)(Fattr2->attr_vals.attrlist4_val + LastOffset),
                        fattr4tab[attribute_to_set].size_fattr4);
          break;

        default:
          return 0;
          break;
        }
    }
  if(cmp == 0)
    return TRUE;
  else
    return FALSE;
}

#ifdef _USE_NFS4_ACL
static int nfs4_decode_acl_special_user(utf8string *utf8str, int *who)
{
  int i;

  for (i = 0; i < FSAL_ACE_SPECIAL_EVERYONE; i++)
    {
      if(strncmp(utf8str->utf8string_val, whostr_2_type_map[i].string, utf8str->utf8string_len) == 0)
        {
          *who = whostr_2_type_map[i].type;
          return 0;
        }
    }

  return -1;
}

static int nfs4_decode_acl(fsal_attrib_list_t * pFSAL_attr, fattr4 * Fattr, u_int *LastOffset)
{
  fsal_acl_status_t status;
  fsal_acl_data_t acldata;
  fsal_ace_t *pace;
  fsal_acl_t *pacl;
  int len;
  char buffer[MAXNAMLEN];
  utf8string utf8buffer;
  int who;

  /* Decode number of ACEs. */
  memcpy(&(acldata.naces), (char*)(Fattr->attr_vals.attrlist4_val + *LastOffset), sizeof(u_int));
  acldata.naces = ntohl(acldata.naces);
  LogFullDebug(COMPONENT_NFS_V4,
               "SATTR: Number of ACEs = %u",
               acldata.naces);
  *LastOffset += sizeof(u_int);

  /* Allocate memory for ACEs. */
  acldata.aces = (fsal_ace_t *)nfs4_ace_alloc(acldata.naces);
  if(acldata.aces == NULL)
    {
      LogCrit(COMPONENT_NFS_V4,
              "SATTR: Failed to allocate ACEs");
      return NFS4ERR_SERVERFAULT;
    }
  else
    memset(acldata.aces, 0, acldata.naces * sizeof(fsal_ace_t));

  /* Decode ACEs. */
  for(pace = acldata.aces; pace < acldata.aces + acldata.naces; pace++)
    {
      memcpy(&(pace->type), (char*)(Fattr->attr_vals.attrlist4_val + *LastOffset), sizeof(fsal_acetype_t));
      pace->type = ntohl(pace->type);
      LogFullDebug(COMPONENT_NFS_V4,
                   "SATTR: ACE type = 0x%x",
                   pace->type);
      *LastOffset += sizeof(fsal_acetype_t);

      memcpy(&(pace->flag), (char*)(Fattr->attr_vals.attrlist4_val + *LastOffset), sizeof(fsal_aceflag_t));
      pace->flag = ntohl(pace->flag);
      LogFullDebug(COMPONENT_NFS_V4,
                   "SATTR: ACE flag = 0x%x",
                   pace->flag);
      *LastOffset += sizeof(fsal_aceflag_t);

      memcpy(&(pace->perm), (char*)(Fattr->attr_vals.attrlist4_val + *LastOffset), sizeof(fsal_aceperm_t));
      pace->perm = ntohl(pace->perm);
      LogFullDebug(COMPONENT_NFS_V4,
                   "SATTR: ACE perm = 0x%x",
                   pace->perm);
      *LastOffset += sizeof(fsal_aceperm_t);

      /* Find out who type */

      /* Convert name to uid or gid */
      memcpy(&len, (char *)(Fattr->attr_vals.attrlist4_val + *LastOffset), sizeof(u_int));
      len = ntohl(len);        /* xdr marshalling on fattr4 */
      *LastOffset += sizeof(u_int);

      memcpy(buffer, (char *)(Fattr->attr_vals.attrlist4_val + *LastOffset), len);
      buffer[len] = '\0';

      /* Do not forget that xdr_opaque are aligned on 32bit long words */
      while((len % 4) != 0)
        len += 1;

      *LastOffset += len;

      /* Decode users. */
      LogFullDebug(COMPONENT_NFS_V4,
                   "SATTR: owner = %s, len = %d, type = %s",
                   buffer, len,
                   GET_FSAL_ACE_WHO_TYPE(*pace));

      utf8buffer.utf8string_val = buffer;
      utf8buffer.utf8string_len = strlen(buffer);

      if(nfs4_decode_acl_special_user(&utf8buffer, &who) == 0)  /* Decode special user. */
        {
          /* Clear group flag for special users */
          pace->flag &= ~(FSAL_ACE_FLAG_GROUP_ID);
          pace->iflag |= FSAL_ACE_IFLAG_SPECIAL_ID;
          pace->who.uid = who;
          LogFullDebug(COMPONENT_NFS_V4,
                       "SATTR: ACE special who.uid = 0x%x",
                       pace->who.uid);
        }
      else
        {
          if(pace->flag == FSAL_ACE_FLAG_GROUP_ID)  /* Decode group. */
            {
              utf82gid(&utf8buffer, &(pace->who.gid));
              LogFullDebug(COMPONENT_NFS_V4,
                           "SATTR: ACE who.gid = 0x%x",
                           pace->who.gid);
            }
          else  /* Decode user. */
            {
              utf82uid(&utf8buffer, &(pace->who.uid));
              LogFullDebug(COMPONENT_NFS_V4,
                           "SATTR: ACE who.uid = 0x%x",
                           pace->who.uid);
            }
        }

      /* Check if we can map a name string to uid or gid. If we can't, do cleanup
       * and bubble up NFS4ERR_BADOWNER. */
      if((pace->flag == FSAL_ACE_FLAG_GROUP_ID ? pace->who.gid : pace->who.uid) == -1)
        {
          LogFullDebug(COMPONENT_NFS_V4,
                       "SATTR: bad owner");
          nfs4_ace_free(acldata.aces);
          return NFS4ERR_BADOWNER;
        }
    }

  pacl = nfs4_acl_new_entry(&acldata, &status);
  pFSAL_attr->acl = pacl;
  if(pacl == NULL)
    {
      LogCrit(COMPONENT_NFS_V4,
              "SATTR: Failed to create a new entry for ACL");
      return NFS4ERR_SERVERFAULT;
    }
  else
     LogFullDebug(COMPONENT_NFS_V4,
                  "SATTR: Successfully created a new entry for ACL, status = %u",
                  status);

  /* Set new ACL */
  LogFullDebug(COMPONENT_NFS_V4,
               "SATTR: new acl = %p",
               pacl);

  return NFS4_OK;
}
#endif                          /* _USE_NFS4_ACL */

/**
 * 
 * nfs4_attrmap_To_FSAL_attrmask: Converts NFSv4 attribute bitmap to
 * FSAL attribute mask.
 * 
 * Converts NFSv4 attributes buffer to a FSAL attributes structure.
 *
 * @param attrmap  [IN]   pointer to NFSv4 attribute bitmap. 
 * @param attrmask [OUT]  pointer to FSAL attribute mask.
 * 
 * @return NFS4_OK if successful, NFS4ERR codes if not.
 *
 */
int nfs4_attrmap_to_FSAL_attrmask(bitmap4 attrmap,
                                  attrmask_t *attrmask)
{
  unsigned int offset = 0;
  unsigned int i = 0;

  for(offset = 0; offset < attrmap.bitmap4_len; offset++)
    {
      for(i = 0; i < 32; i++)
        {
          if(attrmap.bitmap4_val[offset] & (1 << i)) {
            uint32_t val = i + 32 * offset;
            switch (val)
              {
              case FATTR4_TYPE:
                *attrmask |= ATTR_TYPE;
                break;
              case FATTR4_FILEID:
                *attrmask |= ATTR_FILEID;
                break;
              case FATTR4_FSID:
                *attrmask |= ATTR_FSID;
                break;
              case FATTR4_NUMLINKS:
                *attrmask |= ATTR_NUMLINKS;
                break;
              case FATTR4_SIZE:
                *attrmask |= ATTR_SIZE;
                break;
              case FATTR4_MODE:
                *attrmask |= ATTR_MODE;
                break;
              case FATTR4_OWNER:
                *attrmask |= ATTR_OWNER;
                break;
              case FATTR4_OWNER_GROUP:
                *attrmask |= ATTR_GROUP;
                break;
              case FATTR4_CHANGE:
                *attrmask |= ATTR_CHGTIME;
                break;
              case FATTR4_RAWDEV:
                *attrmask |= ATTR_RAWDEV;
                break;
              case FATTR4_SPACE_USED:
                *attrmask |= ATTR_SPACEUSED;
                break;
              case FATTR4_TIME_ACCESS:
                *attrmask |= ATTR_ATIME;
                break;
              case FATTR4_TIME_METADATA:
                *attrmask |= ATTR_CTIME;
                break;
              case FATTR4_TIME_MODIFY:
                *attrmask |= ATTR_MTIME;
                break;
              case FATTR4_TIME_ACCESS_SET:
                *attrmask |= ATTR_ATIME;
                break;
              case FATTR4_TIME_MODIFY_SET:
                *attrmask |= ATTR_MTIME;
                break;
              case FATTR4_FILEHANDLE:
                LogFullDebug(COMPONENT_NFS_V4,
                             "Filehandle attribute requested on readdir!");
                /* pFSAL_attr->asked_attributes |= ATTR_FILEHANDLE; */
                break;
#ifdef _USE_NFS4_ACL
              case FATTR4_ACL:
                *attrmask |= ATTR_ACL;
                break;
#endif                          /* _USE_NFS4_ACL */
              }
          }
        }
    }
  return NFS4_OK;
}                               /* nfs4_Fattr_To_FSAL_attr */

static int nfstime4_to_fsal_time(gsh_time_t *ts,
                                 const char *attrval)
{
  int LastOffset = 0;
  uint64_t seconds;
  uint32_t nseconds;

  memcpy(&seconds, attrval + LastOffset, sizeof(seconds));
  LastOffset += sizeof(seconds) ;

  memcpy(&nseconds, attrval + LastOffset, sizeof(nseconds));
  LastOffset += sizeof( nseconds ) ;

  ts->seconds = (uint32_t) nfs_ntohl64(seconds);
  ts->nseconds = (uint32_t) ntohl(nseconds);

  return LastOffset; 
}

static int settime4_to_fsal_time(gsh_time_t *ts,
                                 const char *attrval)
{
  time_how4 how;
  int LastOffset = 0;

  memcpy(&how, attrval + LastOffset , sizeof(how));
  LastOffset += sizeof(how);

  if(ntohl(how) == SET_TO_SERVER_TIME4)
    {
      ts->seconds = time(NULL);   /* Use current server's time */
      ts->nseconds = 0;
    }
  else
    {
        LastOffset += nfstime4_to_fsal_time(ts, attrval + LastOffset);
    }

  return LastOffset;
}

/**
 * 
 * Fattr4_To_FSAL_attr: Converts NFSv4 attributes buffer to a FSAL attributes structure.
 * 
 * Converts NFSv4 attributes buffer to a FSAL attributes structure.
 *
 * NB! If the pointer for the handle is provided the memory is not allocated,
 *     the handle's nfs_fh4_val points inside fattr4. The pointer is valid
 *     as long as fattr4 is valid.
 *
 * @param pFSAL_attr [OUT]  pointer to FSAL attributes.
 * @param Fattr      [IN] pointer to NFSv4 attributes. 
 * @param hdl4       [OUT] optional pointer to return NFSv4 file handle
 * 
 * @return NFS4_OK if successful, NFS4ERR codes if not.
 *
 */
<<<<<<< HEAD

/** @TODO This needs fixing.  It can overrun the buffer etc.
 *  what is needed is the bitmap to list or ??? conversion calculates the last offset,
 *  actually the length based on the xdr encoding+attr type and then compare that to
 *  what is passed in the buffer from XDR.  If != return NFS4ERR_BADXDR
 *  we fail multiple pynfs tests with bad sizes.... Just how right now is TBD and work.
 */

int Fattr4_To_FSAL_attr(fsal_attrib_list_t * pFSAL_attr, fattr4 * Fattr, nfs_fh4 *hdl4)
=======
int Fattr4_To_FSAL_attr(struct attrlist *pFSAL_attr,
                        fattr4 *Fattr, nfs_fh4 *hdl4)
>>>>>>> e2c45479
{
  u_int LastOffset = 0;
  unsigned int i = 0;
  uint32_t attrmasklist[FATTR4_MOUNTED_ON_FILEID];      /* List cannot be longer than FATTR4_MOUNTED_ON_FILEID */
  uint32_t attrmasklen = 0;
  uint32_t attribute_to_set = 0;
  int len;
  char buffer[MAXNAMLEN];
  utf8string utf8buffer;

  fattr4_type attr_type;
  fattr4_fsid attr_fsid;
  fattr4_fileid attr_fileid;
  fattr4_rdattr_error rdattr_error;
  fattr4_size attr_size;
  fattr4_change attr_change;
  fattr4_numlinks attr_numlinks;
  fattr4_rawdev attr_rawdev;
  fattr4_space_used attr_space_used;
#ifdef _USE_NFS4_ACL
  int rc;
#endif

  if(pFSAL_attr == NULL || Fattr == NULL)
    return NFS4ERR_BADXDR;

  /* Check attributes data */
  if((Fattr->attr_vals.attrlist4_val == NULL) ||
     (Fattr->attr_vals.attrlist4_len == 0))
    return NFS4_OK;

  /* Convert the attribute bitmap to an attribute list */
  nfs4_bitmap4_to_list(&(Fattr->attrmask), &attrmasklen, attrmasklist);

  LogFullDebug(COMPONENT_NFS_V4,
               "   nfs4_bitmap4_to_list ====> attrmasklen = %d", attrmasklen);

  /* Init */
  FSAL_CLEAR_MASK(pFSAL_attr->mask);

  for(i = 0; i < attrmasklen; i++)
    {
      attribute_to_set = attrmasklist[i];

      if(attrmasklist[i] > FATTR4_FS_CHARSET_CAP)
        {
          /* Erroneous value... skip */
          continue;
        }
      LogFullDebug(COMPONENT_NFS_V4,
                   "=================> nfs4_Fattr_To_FSAL_attr: i=%u attr=%u", i,
                   attrmasklist[i]);
      LogFullDebug(COMPONENT_NFS_V4,
                   "Flag for Operation = %d|%d is ON,  name  = %s  reply_size = %d",
                   attrmasklist[i], fattr4tab[attribute_to_set].val,
                   fattr4tab[attribute_to_set].name,
                   fattr4tab[attribute_to_set].size_fattr4);

      switch (attribute_to_set)
        {
        case FATTR4_TYPE:
          memcpy((char *)&attr_type,
                 (char *)(Fattr->attr_vals.attrlist4_val + LastOffset),
                 sizeof(fattr4_type));

          switch (ntohl(attr_type))
            {
            case NF4REG:
              pFSAL_attr->type = REGULAR_FILE;
              break;

            case NF4DIR:
              pFSAL_attr->type = DIRECTORY;
              break;

            case NF4BLK:
              pFSAL_attr->type = BLOCK_FILE;
              break;

            case NF4CHR:
              pFSAL_attr->type = CHARACTER_FILE;
              break;

            case NF4LNK:
              pFSAL_attr->type = SYMBOLIC_LINK;
              break;

            case NF4SOCK:
              pFSAL_attr->type = SOCKET_FILE;
              break;

            case NF4FIFO:
              pFSAL_attr->type = FIFO_FILE;
              break;

            default:
              /* For wanting of a better solution */
              return NFS4ERR_BADXDR;
            }                   /* switch( pattr->type ) */

          FSAL_SET_MASK(pFSAL_attr->mask, ATTR_TYPE);
          LastOffset += fattr4tab[attribute_to_set].size_fattr4;
          break;

        case FATTR4_FILEID:
          /* The analog to the inode number. RFC3530 says "a number uniquely identifying the file within the filesystem"
           * I use hpss_GetObjId to extract this information from the Name Server's handle */
          memcpy(&attr_fileid,
                 (Fattr->attr_vals.attrlist4_val + LastOffset),
                 sizeof(fattr4_fileid));
          pFSAL_attr->fileid = nfs_ntohl64(attr_fileid);

          FSAL_SET_MASK(pFSAL_attr->mask, ATTR_FILEID);
          LastOffset += fattr4tab[attribute_to_set].size_fattr4;

          break;

        case FATTR4_FSID:
          memcpy(&attr_fsid,
                 (Fattr->attr_vals.attrlist4_val + LastOffset),
                 sizeof(fattr4_fsid));
          pFSAL_attr->fsid.major = nfs_ntohl64(attr_fsid.major);
          pFSAL_attr->fsid.minor = nfs_ntohl64(attr_fsid.minor);

          FSAL_SET_MASK(pFSAL_attr->mask, ATTR_FSID);
          LastOffset += fattr4tab[attribute_to_set].size_fattr4;

          break;

        case FATTR4_NUMLINKS:
          memcpy((char *)&attr_numlinks,
                 (char *)(Fattr->attr_vals.attrlist4_val + LastOffset),
                 sizeof(fattr4_numlinks));
          pFSAL_attr->numlinks = ntohl(attr_numlinks);

          FSAL_SET_MASK(pFSAL_attr->mask, ATTR_NUMLINKS);
          LastOffset += fattr4tab[attribute_to_set].size_fattr4;

          break;

        case FATTR4_SIZE:
          memcpy((char *)&attr_size,
                 (char *)(Fattr->attr_vals.attrlist4_val + LastOffset),
                 sizeof(fattr4_size));

          /* Do not forget the XDR marshalling for the fattr4 stuff */
          pFSAL_attr->filesize = nfs_ntohl64(attr_size);

          FSAL_SET_MASK(pFSAL_attr->mask, ATTR_SIZE);
          LastOffset += fattr4tab[attribute_to_set].size_fattr4;
          LogFullDebug(COMPONENT_NFS_V4,
                       "      SATTR: size seen %zu", (size_t)pFSAL_attr->filesize);
          break;

        case FATTR4_MODE:
          memcpy(&(pFSAL_attr->mode),
                 (Fattr->attr_vals.attrlist4_val + LastOffset),
                 sizeof(fattr4_mode));

          /* Do not forget the XDR marshalling for the fattr4 stuff */
          pFSAL_attr->mode = ntohl(pFSAL_attr->mode);

          FSAL_SET_MASK(pFSAL_attr->mask, ATTR_MODE);
          LastOffset += fattr4tab[attribute_to_set].size_fattr4;
          LogFullDebug(COMPONENT_NFS_V4,
                       "      SATTR: We see the mode 0%o", pFSAL_attr->mode);
          break;

        case FATTR4_OWNER:
          memcpy(&len, (char *)(Fattr->attr_vals.attrlist4_val + LastOffset),
                 sizeof(u_int));
          len = ntohl(len);     /* xdr marshalling on fattr4 */
          LastOffset += sizeof(u_int);

          memcpy(buffer, (char *)(Fattr->attr_vals.attrlist4_val + LastOffset), len);
          buffer[len] = '\0';

          /* Do not forget that xdr_opaque are aligned on 32bit long words */
          while((len % 4) != 0)
            len += 1;

          LastOffset += len;

          utf8buffer.utf8string_val = buffer;
          utf8buffer.utf8string_len = strlen(buffer);

          utf82uid(&utf8buffer, &(pFSAL_attr->owner));
          FSAL_SET_MASK(pFSAL_attr->mask, ATTR_OWNER);

          LogFullDebug(COMPONENT_NFS_V4,
                       "      SATTR: We see the owner %s len = %d", buffer, len);
          LogFullDebug(COMPONENT_NFS_V4,
                       "      SATTR: We see the owner %"PRIu64, pFSAL_attr->owner);
          break;

        case FATTR4_OWNER_GROUP:
          memcpy(&len, (char *)(Fattr->attr_vals.attrlist4_val + LastOffset),
                 sizeof(u_int));
          len = ntohl(len);
          LastOffset += sizeof(u_int);

          memcpy(buffer, (char *)(Fattr->attr_vals.attrlist4_val + LastOffset), len);
          buffer[len] = '\0';

          /* Do not forget that xdr_opaque are aligned on 32bit long words */
          while((len % 4) != 0)
            len += 1;

          LastOffset += len;

          utf8buffer.utf8string_val = buffer;
          utf8buffer.utf8string_len = strlen(buffer);

          utf82gid(&utf8buffer, &(pFSAL_attr->group));
          FSAL_SET_MASK(pFSAL_attr->mask, ATTR_GROUP);

          LogFullDebug(COMPONENT_NFS_V4,
                       "      SATTR: We see the owner_group %s len = %d", buffer, len);
          LogFullDebug(COMPONENT_NFS_V4,
                       "      SATTR: We see the owner_group %"PRIu64, pFSAL_attr->group);
          break;

        case FATTR4_CHANGE:
          memcpy(&attr_change,
                 (Fattr->attr_vals.attrlist4_val + LastOffset),
                 sizeof(fattr4_change));
          pFSAL_attr->chgtime.seconds = (uint32_t) nfs_ntohl64(attr_change);
          pFSAL_attr->chgtime.nseconds = 0;

          pFSAL_attr->change =  nfs_ntohl64(attr_change);

          FSAL_SET_MASK(pFSAL_attr->mask, ATTR_CHGTIME);
          FSAL_SET_MASK(pFSAL_attr->mask, ATTR_CHANGE);
          LastOffset += fattr4tab[attribute_to_set].size_fattr4;

          break;

        case FATTR4_RAWDEV:
          memcpy((char *)&attr_rawdev,
                 (char *)(Fattr->attr_vals.attrlist4_val + LastOffset),
                 sizeof(fattr4_rawdev));
          pFSAL_attr->rawdev.major = (uint32_t) nfs_ntohl64(attr_rawdev.specdata1);
          pFSAL_attr->rawdev.minor = (uint32_t) nfs_ntohl64(attr_rawdev.specdata2);

          FSAL_SET_MASK(pFSAL_attr->mask, ATTR_RAWDEV);
          LastOffset += fattr4tab[attribute_to_set].size_fattr4;

          break;

        case FATTR4_SPACE_USED:
          memcpy((char *)&attr_space_used,
                 (char *)(Fattr->attr_vals.attrlist4_val + LastOffset),
                 sizeof(fattr4_space_used));
          pFSAL_attr->spaceused = (uint32_t) nfs_ntohl64(attr_space_used);

          FSAL_SET_MASK(pFSAL_attr->mask, ATTR_SPACEUSED);
          LastOffset += fattr4tab[attribute_to_set].size_fattr4;

          break;

        case FATTR4_TIME_ACCESS:       /* Used only by FSAL_PROXY to reverse convert */
          LastOffset += nfstime4_to_fsal_time(&pFSAL_attr->atime, 
                                              (char *)(Fattr->attr_vals.attrlist4_val + LastOffset));
          FSAL_SET_MASK(pFSAL_attr->mask, ATTR_ATIME);
          break;

        case FATTR4_TIME_METADATA:     /* Used only by FSAL_PROXY to reverse convert */
          LastOffset += nfstime4_to_fsal_time(&pFSAL_attr->ctime,
                                              (char *)(Fattr->attr_vals.attrlist4_val + LastOffset));
          FSAL_SET_MASK(pFSAL_attr->mask, ATTR_CTIME);
          break;

        case FATTR4_TIME_MODIFY:       /* Used only by FSAL_PROXY to reverse convert */
          LastOffset += nfstime4_to_fsal_time(&pFSAL_attr->mtime,
                                              (char *)(Fattr->attr_vals.attrlist4_val + LastOffset));
          FSAL_SET_MASK(pFSAL_attr->mask, ATTR_MTIME);
          break;

        case FATTR4_TIME_ACCESS_SET:
          LastOffset += settime4_to_fsal_time(&pFSAL_attr->atime,
                                              Fattr->attr_vals.attrlist4_val + LastOffset);
          FSAL_SET_MASK(pFSAL_attr->mask, ATTR_ATIME);
          break;

        case FATTR4_TIME_MODIFY_SET:
          LastOffset += settime4_to_fsal_time(&pFSAL_attr->mtime,
                                              Fattr->attr_vals.attrlist4_val + LastOffset);
          FSAL_SET_MASK(pFSAL_attr->mask, ATTR_MTIME);

          break;

        case FATTR4_FILEHANDLE:
          memcpy(&len, (char *)(Fattr->attr_vals.attrlist4_val + LastOffset),
                 sizeof(u_int));
          len = ntohl(len);
          LastOffset += sizeof(u_int);
          if(hdl4)
            {
               hdl4->nfs_fh4_len = len;
               hdl4->nfs_fh4_val = Fattr->attr_vals.attrlist4_val + LastOffset;
            }
          LastOffset += len;
          LogFullDebug(COMPONENT_NFS_V4,
                       "     SATTR: On a demande le filehandle len =%u", len);
          break;

        case FATTR4_RDATTR_ERROR:
          memcpy((char *)&rdattr_error,
                 (char *)(Fattr->attr_vals.attrlist4_val + LastOffset),
                 sizeof(fattr4_rdattr_error));
          rdattr_error = ntohl(rdattr_error);
          LastOffset += fattr4tab[attribute_to_set].size_fattr4;

          break;

#ifdef _USE_NFS4_ACL
        case FATTR4_ACL:
          if((rc = nfs4_decode_acl(pFSAL_attr, Fattr, &LastOffset)) != NFS4_OK)
            return rc;

          pFSAL_attr->asked_attributes |= ATTR_ACL;
          break;
#endif                          /* _USE_NFS4_ACL */

        default:
          LogFullDebug(COMPONENT_NFS_V4,
                       "      SATTR: Attribut no supporte %d name=%s",
                       attribute_to_set, fattr4tab[attribute_to_set].name);
          LastOffset += fattr4tab[attribute_to_set].size_fattr4;
          /* return NFS4ERR_ATTRNOTSUPP ; *//* Should not stop processing */
          break;
        }                       /* switch */
    }                           /* for */

  return NFS4_OK;
}                               /* Fattr4_To_FSAL_attr */

/**
 * 
 * nfs4_Fattr_To_FSAL_attr: Converts NFSv4 attributes buffer to a FSAL attributes structure.
 * 
 * Converts NFSv4 attributes buffer to a FSAL attributes structure.
 *
 * @param pFSAL_attr [OUT]  pointer to FSAL attributes.
 * @param Fattr      [IN] pointer to NFSv4 attributes.
 * 
 * @return NFS4_OK if successful, NFS4ERR codes if not.
 *
 */
int nfs4_Fattr_To_FSAL_attr(struct attrlist *pFSAL_attr, fattr4 *Fattr)
{
  return Fattr4_To_FSAL_attr(pFSAL_attr, Fattr, NULL);
}

/* Error conversion routines */
/**
 * 
 * nfs4_Errno: Converts a cache_inode status to a nfsv4 status.
 * 
 *  Converts a cache_inode status to a nfsv4 status.
 *
 * @param error  [IN] Input cache inode ewrror.
 * 
 * @return the converted NFSv4 status.
 *
 */
nfsstat4 nfs4_Errno(cache_inode_status_t error)
{
  nfsstat4 nfserror= NFS4ERR_INVAL;

  switch (error)
    {
    case CACHE_INODE_SUCCESS:
      nfserror = NFS4_OK;
      break;

    case CACHE_INODE_MALLOC_ERROR:
    case CACHE_INODE_POOL_MUTEX_INIT_ERROR:
    case CACHE_INODE_GET_NEW_LRU_ENTRY:
    case CACHE_INODE_INIT_ENTRY_FAILED:
    case CACHE_INODE_CACHE_CONTENT_EXISTS:
    case CACHE_INODE_CACHE_CONTENT_EMPTY:
      nfserror = NFS4ERR_SERVERFAULT;
      break;

    case CACHE_INODE_UNAPPROPRIATED_KEY:
      nfserror = NFS4ERR_BADHANDLE;
      break;

    case CACHE_INODE_BAD_TYPE:
    case CACHE_INODE_INVALID_ARGUMENT:
      nfserror = NFS4ERR_INVAL;
      break;

    case CACHE_INODE_NOT_A_DIRECTORY:
      nfserror = NFS4ERR_NOTDIR;
      break;

    case CACHE_INODE_ENTRY_EXISTS:
      nfserror = NFS4ERR_EXIST;
      break;

    case CACHE_INODE_DIR_NOT_EMPTY:
      nfserror = NFS4ERR_NOTEMPTY;
      break;

    case CACHE_INODE_NOT_FOUND:
      nfserror = NFS4ERR_NOENT;
      break;

    case CACHE_INODE_FSAL_ERROR:
    case CACHE_INODE_INSERT_ERROR:
    case CACHE_INODE_LRU_ERROR:
    case CACHE_INODE_HASH_SET_ERROR:
      nfserror = NFS4ERR_IO;
      break;

    case CACHE_INODE_FSAL_EACCESS:
      nfserror = NFS4ERR_ACCESS;
      break;

    case CACHE_INODE_FSAL_EPERM:
    case CACHE_INODE_FSAL_ERR_SEC:
      nfserror = NFS4ERR_PERM;
      break;

    case CACHE_INODE_NO_SPACE_LEFT:
      nfserror = NFS4ERR_NOSPC;
      break;

    case CACHE_INODE_IS_A_DIRECTORY:
      nfserror = NFS4ERR_ISDIR;
      break;

    case CACHE_INODE_READ_ONLY_FS:
      nfserror = NFS4ERR_ROFS;
      break;

    case CACHE_INODE_IO_ERROR:
      nfserror = NFS4ERR_IO;
      break;

     case CACHE_INODE_NAME_TOO_LONG:
      nfserror = NFS4ERR_NAMETOOLONG;
      break;

    case CACHE_INODE_KILLED:
    case CACHE_INODE_DEAD_ENTRY:
    case CACHE_INODE_FSAL_ESTALE:
      nfserror = NFS4ERR_STALE;
      break;

    case CACHE_INODE_STATE_CONFLICT:
      nfserror = NFS4ERR_PERM;
      break;

    case CACHE_INODE_QUOTA_EXCEEDED:
      nfserror = NFS4ERR_DQUOT;
      break;

    case CACHE_INODE_NOT_SUPPORTED:
      nfserror = NFS4ERR_NOTSUPP;
      break;

    case CACHE_INODE_DELAY:
      nfserror = NFS4ERR_DELAY;
      break;

    case CACHE_INODE_FILE_BIG:
      nfserror = NFS4ERR_FBIG;
      break;

    case CACHE_INODE_FILE_OPEN:
      nfserror = NFS4ERR_FILE_OPEN;
      break;

    case CACHE_INODE_STATE_ERROR:
      nfserror = NFS4ERR_BAD_STATEID;
      break;

    case CACHE_INODE_BAD_COOKIE:
      nfserror = NFS4ERR_BAD_COOKIE;
      break;

    case CACHE_INODE_INCONSISTENT_ENTRY:
    case CACHE_INODE_HASH_TABLE_ERROR:
    case CACHE_INODE_CACHE_CONTENT_ERROR:
    case CACHE_INODE_ASYNC_POST_ERROR:
      /* Should not occur */
      nfserror = NFS4ERR_INVAL;
      break;
    }

  return nfserror;
}                               /* nfs4_Errno */

/**
 * 
 * nfs3_Errno: Converts a cache_inode status to a nfsv3 status.
 * 
 *  Converts a cache_inode status to a nfsv3 status.
 *
 * @param error  [IN] Input cache inode ewrror.
 * 
 * @return the converted NFSv3 status.
 *
 */
nfsstat3 nfs3_Errno(cache_inode_status_t error)
{
  nfsstat3 nfserror= NFS3ERR_INVAL;

  switch (error)
    {
    case CACHE_INODE_SUCCESS:
      nfserror = NFS3_OK;
      break;

    case CACHE_INODE_MALLOC_ERROR:
    case CACHE_INODE_POOL_MUTEX_INIT_ERROR:
    case CACHE_INODE_GET_NEW_LRU_ENTRY:
    case CACHE_INODE_UNAPPROPRIATED_KEY:
    case CACHE_INODE_INIT_ENTRY_FAILED:
    case CACHE_INODE_CACHE_CONTENT_EXISTS:
    case CACHE_INODE_CACHE_CONTENT_EMPTY:
    case CACHE_INODE_INSERT_ERROR:
    case CACHE_INODE_LRU_ERROR:
    case CACHE_INODE_HASH_SET_ERROR:
    case CACHE_INODE_FILE_OPEN:
      LogCrit(COMPONENT_NFSPROTO,
              "Error %u converted to NFS3ERR_IO but was set non-retryable",
              error);
      nfserror = NFS3ERR_IO;
      break;

    case CACHE_INODE_INVALID_ARGUMENT:
      nfserror = NFS3ERR_INVAL;
      break;

    case CACHE_INODE_FSAL_ERROR:
    case CACHE_INODE_CACHE_CONTENT_ERROR:
                                         /** @todo: Check if this works by making stress tests */
      LogCrit(COMPONENT_NFSPROTO,
              "Error CACHE_INODE_FSAL_ERROR converted to NFS3ERR_IO but was set non-retryable");
      nfserror = NFS3ERR_IO;
      break;

    case CACHE_INODE_NOT_A_DIRECTORY:
      nfserror = NFS3ERR_NOTDIR;
      break;

    case CACHE_INODE_ENTRY_EXISTS:
      nfserror = NFS3ERR_EXIST;
      break;

    case CACHE_INODE_DIR_NOT_EMPTY:
      nfserror = NFS3ERR_NOTEMPTY;
      break;

    case CACHE_INODE_NOT_FOUND:
      nfserror = NFS3ERR_NOENT;
      break;

    case CACHE_INODE_FSAL_EACCESS:
      nfserror = NFS3ERR_ACCES;
      break;

    case CACHE_INODE_FSAL_EPERM:
    case CACHE_INODE_FSAL_ERR_SEC:
      nfserror = NFS3ERR_PERM;
      break;

    case CACHE_INODE_NO_SPACE_LEFT:
      nfserror = NFS3ERR_NOSPC;
      break;

    case CACHE_INODE_IS_A_DIRECTORY:
      nfserror = NFS3ERR_ISDIR;
      break;

    case CACHE_INODE_READ_ONLY_FS:
      nfserror = NFS3ERR_ROFS;
      break;

    case CACHE_INODE_KILLED:
    case CACHE_INODE_DEAD_ENTRY:
    case CACHE_INODE_FSAL_ESTALE:
      nfserror = NFS3ERR_STALE;
      break;

    case CACHE_INODE_QUOTA_EXCEEDED:
      nfserror = NFS3ERR_DQUOT;
      break;

    case CACHE_INODE_BAD_TYPE:
      nfserror = NFS3ERR_BADTYPE;
      break;

    case CACHE_INODE_NOT_SUPPORTED:
      nfserror = NFS3ERR_NOTSUPP;
      break;

    case CACHE_INODE_DELAY:
      nfserror = NFS3ERR_JUKEBOX;
      break;

    case CACHE_INODE_IO_ERROR:
        LogCrit(COMPONENT_NFSPROTO,
                "Error CACHE_INODE_IO_ERROR converted to NFS3ERR_IO but was set non-retryable");
      nfserror = NFS3ERR_IO;
      break;

    case CACHE_INODE_NAME_TOO_LONG:
      nfserror = NFS3ERR_NAMETOOLONG;
      break;

    case CACHE_INODE_FILE_BIG:
      nfserror = NFS3ERR_FBIG;
      break;

    case CACHE_INODE_BAD_COOKIE:
      nfserror = NFS3ERR_BAD_COOKIE;
      break;

    case CACHE_INODE_INCONSISTENT_ENTRY:
    case CACHE_INODE_HASH_TABLE_ERROR:
    case CACHE_INODE_STATE_CONFLICT:
    case CACHE_INODE_ASYNC_POST_ERROR:
    case CACHE_INODE_STATE_ERROR:
        /* Should not occur */
        LogDebug(COMPONENT_NFSPROTO,
                 "Line %u should never be reached in nfs3_Errno for cache_status=%u",
                 __LINE__, error);
      nfserror = NFS3ERR_INVAL;
      break;
    }

  return nfserror;
}                               /* nfs3_Errno */

/**
 * 
 * nfs2_Errno: Converts a cache_inode status to a nfsv2 status.
 * 
 *  Converts a cache_inode status to a nfsv2 status.
 *
 * @param error  [IN] Input cache inode ewrror.
 * 
 * @return the converted NFSv2 status.
 *
 */
nfsstat2 nfs2_Errno(cache_inode_status_t error)
{
  nfsstat2 nfserror= NFSERR_IO;

  switch (error)
    {
    case CACHE_INODE_SUCCESS:
      nfserror = NFS_OK;
      break;

    case CACHE_INODE_MALLOC_ERROR:
    case CACHE_INODE_POOL_MUTEX_INIT_ERROR:
    case CACHE_INODE_GET_NEW_LRU_ENTRY:
    case CACHE_INODE_UNAPPROPRIATED_KEY:
    case CACHE_INODE_INIT_ENTRY_FAILED:
    case CACHE_INODE_BAD_TYPE:
    case CACHE_INODE_CACHE_CONTENT_EXISTS:
    case CACHE_INODE_CACHE_CONTENT_EMPTY:
    case CACHE_INODE_INSERT_ERROR:
    case CACHE_INODE_LRU_ERROR:
    case CACHE_INODE_HASH_SET_ERROR:
    case CACHE_INODE_INVALID_ARGUMENT:
    case CACHE_INODE_FILE_OPEN:
      LogCrit(COMPONENT_NFSPROTO,
              "Error %u converted to NFSERR_IO but was set non-retryable",
              error);
      nfserror = NFSERR_IO;
      break;

    case CACHE_INODE_NOT_A_DIRECTORY:
      nfserror = NFSERR_NOTDIR;
      break;

    case CACHE_INODE_ENTRY_EXISTS:
      nfserror = NFSERR_EXIST;
      break;

    case CACHE_INODE_FSAL_ERROR:
    case CACHE_INODE_CACHE_CONTENT_ERROR:
      LogCrit(COMPONENT_NFSPROTO,
              "Error CACHE_INODE_FSAL_ERROR converted to NFSERR_IO but was set non-retryable");
      nfserror = NFSERR_IO;
      break;

    case CACHE_INODE_DIR_NOT_EMPTY:
      nfserror = NFSERR_NOTEMPTY;
      break;

    case CACHE_INODE_NOT_FOUND:
      nfserror = NFSERR_NOENT;
      break;

    case CACHE_INODE_FSAL_EACCESS:
      nfserror = NFSERR_ACCES;
      break;

    case CACHE_INODE_NO_SPACE_LEFT:
      nfserror = NFSERR_NOSPC;
      break;

    case CACHE_INODE_FSAL_EPERM:
    case CACHE_INODE_FSAL_ERR_SEC:
      nfserror = NFSERR_PERM;
      break;

    case CACHE_INODE_IS_A_DIRECTORY:
      nfserror = NFSERR_ISDIR;
      break;

    case CACHE_INODE_READ_ONLY_FS:
      nfserror = NFSERR_ROFS;
      break;

    case CACHE_INODE_KILLED:
    case CACHE_INODE_DEAD_ENTRY:
    case CACHE_INODE_FSAL_ESTALE:
      nfserror = NFSERR_STALE;
      break;

    case CACHE_INODE_QUOTA_EXCEEDED:
      nfserror = NFSERR_DQUOT;
      break;

    case CACHE_INODE_IO_ERROR:
      LogCrit(COMPONENT_NFSPROTO,
              "Error CACHE_INODE_IO_ERROR converted to NFSERR_IO but was set non-retryable");
      nfserror = NFSERR_IO;
      break;

    case CACHE_INODE_NAME_TOO_LONG:
      nfserror = NFSERR_NAMETOOLONG;
      break;

    case CACHE_INODE_INCONSISTENT_ENTRY:
    case CACHE_INODE_HASH_TABLE_ERROR:
    case CACHE_INODE_STATE_CONFLICT:
    case CACHE_INODE_ASYNC_POST_ERROR:
    case CACHE_INODE_STATE_ERROR:
    case CACHE_INODE_NOT_SUPPORTED:
    case CACHE_INODE_DELAY:
    case CACHE_INODE_BAD_COOKIE:
    case CACHE_INODE_FILE_BIG:
        /* Should not occur */
      LogDebug(COMPONENT_NFSPROTO,
               "Line %u should never be reached in nfs2_Errno", __LINE__);
      nfserror = NFSERR_IO;
      break;
    }

  return nfserror;
}                               /* nfs2_Errno */

/**
 * 
 * nfs3_AllocateFH: Allocates a buffer to be used for storing a NFSv4 filehandle.
 * 
 * Allocates a buffer to be used for storing a NFSv3 filehandle.
 *
 * @param fh [INOUT] the filehandle to manage.
 * 
 * @return NFS3_OK if successful, NFS3ERR_SERVERFAULT, NFS3ERR_RESOURCE or NFS3ERR_STALE  otherwise.
 *
 */
int nfs3_AllocateFH(nfs_fh3 *fh)
{
  if(fh == NULL)
    return NFS3ERR_SERVERFAULT;

  /* Allocating the filehandle in memory */
  fh->data.data_len = sizeof(struct alloc_file_handle_v3);
  if((fh->data.data_val = gsh_malloc(fh->data.data_len)) == NULL)
    {
      LogError(COMPONENT_NFSPROTO, ERR_SYS, ERR_MALLOC, errno);
      return NFS3ERR_SERVERFAULT;
    }

  memset((char *)fh->data.data_val, 0, fh->data.data_len);

  return NFS3_OK;
}                               /* nfs4_AllocateFH */

/**
 *
 * nfs4_AllocateFH: Allocates a buffer to be used for storing a NFSv4 filehandle.
 *
 * Allocates a buffer to be used for storing a NFSv4 filehandle.
 *
 * @param fh [INOUT] the filehandle to manage.
 *
 * @return NFS4_OK if successful, NFS3ERR_SERVERFAULT, NFS4ERR_RESOURCE or NFS4ERR_STALE  otherwise.
 *
 */
int nfs4_AllocateFH(nfs_fh4 * fh)
{
  if(fh == NULL)
    return NFS4ERR_SERVERFAULT;

  /* Allocating the filehandle in memory */
  fh->nfs_fh4_len = sizeof(struct alloc_file_handle_v4);
  if((fh->nfs_fh4_val = gsh_malloc(fh->nfs_fh4_len)) == NULL)
    {
      LogError(COMPONENT_NFS_V4, ERR_SYS, ERR_MALLOC, errno);
      return NFS4ERR_RESOURCE;
    }

  memset((char *)fh->nfs_fh4_val, 0, fh->nfs_fh4_len);

  return NFS4_OK;
}                               /* nfs4_AllocateFH */

/**
 *
 * nfs4_MakeCred
 *
 * This routine fills in the pcontext field in the compound data.
 *
 * @param pfh [INOUT] pointer to compound data to be used. NOT YET IMPLEMENTED
 *
 * @return NFS4_OK if successful, NFS4ERR_WRONGSEC otherwise.
 *
 */
int nfs4_MakeCred(compound_data_t * data)
{
  exportlist_client_entry_t related_client;
  struct user_cred user_credentials;

  if (get_req_uid_gid(data->reqp,
                      data->pexport,
                      &user_credentials) == FALSE)
    return NFS4ERR_WRONGSEC;

  LogFullDebug(COMPONENT_DISPATCH,
               "nfs4_MakeCred about to call nfs_export_check_access");
  if(nfs_export_check_access(&data->pworker->hostaddr,
                             data->reqp,
                             data->pexport,
                             nfs_param.core_param.program[P_NFS],
                             nfs_param.core_param.program[P_MNT],
                             data->pworker->ht_ip_stats,
                             ip_stats_pool,
                             &related_client,
                             data->req_ctx->creds,
                             FALSE) /* So check_access() doesn't deny based on whether this is a RO export. */
     == FALSE)
    return NFS4ERR_WRONGSEC;
  if(nfs_check_anon(&related_client, data->pexport, data->req_ctx->creds) == FALSE)
    return NFS4ERR_WRONGSEC;

  return NFS4_OK;
}                               /* nfs4_MakeCred */

/* Create access mask based on given access operation. Both mode and ace4
 * mask are encoded. */
fsal_accessflags_t nfs_get_access_mask(uint32_t op,
                                       const struct attrlist *pattr)
{
  fsal_accessflags_t access_mask = 0;

  switch(op)
    {
      case ACCESS3_READ:
        access_mask |= FSAL_MODE_MASK_SET(FSAL_R_OK);
        if(pattr->type == DIRECTORY)
          access_mask |= FSAL_ACE4_MASK_SET(FSAL_ACE_PERM_LIST_DIR);
        else
          access_mask |= FSAL_ACE4_MASK_SET(FSAL_ACE_PERM_READ_DATA);
      break;

      case ACCESS3_LOOKUP:
        if(pattr->type != DIRECTORY)
          break;
        access_mask |= FSAL_MODE_MASK_SET(FSAL_X_OK);
        access_mask |= FSAL_ACE4_MASK_SET(FSAL_ACE_PERM_LIST_DIR);
      break;

      case ACCESS3_MODIFY:
        access_mask |= FSAL_MODE_MASK_SET(FSAL_W_OK);
        if(pattr->type == DIRECTORY)
          access_mask |= FSAL_ACE4_MASK_SET(FSAL_ACE_PERM_DELETE_CHILD);
        else
          access_mask |= FSAL_ACE4_MASK_SET(FSAL_ACE_PERM_WRITE_DATA);
      break;

      case ACCESS3_EXTEND:
        access_mask |= FSAL_MODE_MASK_SET(FSAL_W_OK);
        if(pattr->type == DIRECTORY)
          access_mask |= FSAL_ACE4_MASK_SET(FSAL_ACE_PERM_ADD_FILE |
                                            FSAL_ACE_PERM_ADD_SUBDIRECTORY);
        else
          access_mask |= FSAL_ACE4_MASK_SET(FSAL_ACE_PERM_APPEND_DATA);
      break;

      case ACCESS3_DELETE:
        if(pattr->type != DIRECTORY)
          break;
        access_mask |= FSAL_MODE_MASK_SET(FSAL_W_OK);
        access_mask |= FSAL_ACE4_MASK_SET(FSAL_ACE_PERM_DELETE_CHILD);
      break;

      case ACCESS3_EXECUTE:
        if(pattr->type == DIRECTORY)
          break;
        access_mask |= FSAL_MODE_MASK_SET(FSAL_X_OK);
        access_mask |= FSAL_ACE4_MASK_SET(FSAL_ACE_PERM_EXECUTE);
      break;
    }

  return access_mask;
}

void nfs3_access_debug(char *label, uint32_t access)
{
  LogDebug(COMPONENT_NFSPROTO, "%s=%s,%s,%s,%s,%s,%s",
           label,
           FSAL_TEST_MASK(access, ACCESS3_READ) ? "READ" : "-",
           FSAL_TEST_MASK(access, ACCESS3_LOOKUP) ? "LOOKUP" : "-",
           FSAL_TEST_MASK(access, ACCESS3_MODIFY) ? "MODIFY" : "-",
           FSAL_TEST_MASK(access, ACCESS3_EXTEND) ? "EXTEND" : "-",
           FSAL_TEST_MASK(access, ACCESS3_DELETE) ? "DELETE" : "-",
           FSAL_TEST_MASK(access, ACCESS3_EXECUTE) ? "EXECUTE" : "-");
}

void nfs4_access_debug(char *label, uint32_t access, fsal_aceperm_t v4mask)
{
  LogDebug(COMPONENT_NFSPROTO, "%s=%s,%s,%s,%s,%s,%s",
           label,
           FSAL_TEST_MASK(access, ACCESS3_READ) ? "READ" : "-",
           FSAL_TEST_MASK(access, ACCESS3_LOOKUP) ? "LOOKUP" : "-",
           FSAL_TEST_MASK(access, ACCESS3_MODIFY) ? "MODIFY" : "-",
           FSAL_TEST_MASK(access, ACCESS3_EXTEND) ? "EXTEND" : "-",
           FSAL_TEST_MASK(access, ACCESS3_DELETE) ? "DELETE" : "-",
           FSAL_TEST_MASK(access, ACCESS3_EXECUTE) ? "EXECUTE" : "-");

  if(v4mask)
    LogDebug(COMPONENT_NFSPROTO, "v4mask=%c%c%c%c%c%c%c%c%c%c%c%c%c%c",
             FSAL_TEST_MASK(v4mask, FSAL_ACE_PERM_READ_DATA)		 ? 'r':'-',
             FSAL_TEST_MASK(v4mask, FSAL_ACE_PERM_WRITE_DATA)		 ? 'w':'-',
             FSAL_TEST_MASK(v4mask, FSAL_ACE_PERM_EXECUTE)		 ? 'x':'-',
             FSAL_TEST_MASK(v4mask, FSAL_ACE_PERM_ADD_SUBDIRECTORY)    ? 'm':'-',
             FSAL_TEST_MASK(v4mask, FSAL_ACE_PERM_READ_NAMED_ATTR)	 ? 'n':'-',
             FSAL_TEST_MASK(v4mask, FSAL_ACE_PERM_WRITE_NAMED_ATTR) 	 ? 'N':'-',
             FSAL_TEST_MASK(v4mask, FSAL_ACE_PERM_DELETE_CHILD) 	 ? 'p':'-',
             FSAL_TEST_MASK(v4mask, FSAL_ACE_PERM_READ_ATTR)		 ? 't':'-',
             FSAL_TEST_MASK(v4mask, FSAL_ACE_PERM_WRITE_ATTR)		 ? 'T':'-',
             FSAL_TEST_MASK(v4mask, FSAL_ACE_PERM_DELETE)		 ? 'd':'-',
             FSAL_TEST_MASK(v4mask, FSAL_ACE_PERM_READ_ACL) 		 ? 'c':'-',
             FSAL_TEST_MASK(v4mask, FSAL_ACE_PERM_WRITE_ACL)		 ? 'C':'-',
             FSAL_TEST_MASK(v4mask, FSAL_ACE_PERM_WRITE_OWNER)	 ? 'o':'-',
             FSAL_TEST_MASK(v4mask, FSAL_ACE_PERM_SYNCHRONIZE)	 ? 'z':'-');
}

/**
 *
 * nfs4_sanity_check_FH: Do basic checks on a filehandle
 *
 * This function performs basic checks to make sure the supplied
 * filehandle is sane for a given operation.
 *
 * @param data          [IN] Compound_data_t for the operation to check
 * @param required_type [IN] The file type this operation requires.
 *                           Set to 0 to allow any type.
 *
 * @return NFSv4.1 status codes
 */

nfsstat4
nfs4_sanity_check_FH(compound_data_t *data,
                     object_file_type_t required_type)
{
        /* If there is no FH */
        if (nfs4_Is_Fh_Empty(&(data->currentFH))) {
                LogDebug(COMPONENT_FILEHANDLE,
                         "nfs4_Is_Fh_Empty failed");
                return NFS4ERR_NOFILEHANDLE;
        }

        /* If the filehandle is invalid */
        if (nfs4_Is_Fh_Invalid(&(data->currentFH))) {
                LogDebug(COMPONENT_FILEHANDLE,
                         "nfs4_Is_Fh_Invalid failed");
                return NFS4ERR_BADHANDLE;
        }

        /* Tests if the Filehandle is expired (for volatile filehandle) */
        if (nfs4_Is_Fh_Expired(&(data->currentFH))) {
                LogDebug(COMPONENT_FILEHANDLE,
                         "nfs4_Is_Fh_Expired failed");
                return NFS4ERR_FHEXPIRED;
        }

        /* Check for the correct file type */
        if (required_type) {
                if (data->current_filetype != required_type) {
                        LogDebug(COMPONENT_NFSPROTO,
                                 "Wrong file type");

                        if(required_type == DIRECTORY) {
                                return NFS4ERR_NOTDIR;
                        }
                        else if(required_type == SYMBOLIC_LINK) {
                                        return NFS4ERR_INVAL;
                        }

                        switch (data->current_filetype) {
                        case DIRECTORY:
                                return NFS4ERR_ISDIR;
                        default:
                                return NFS4ERR_INVAL;
                        }
                }
        }

        if (nfs4_Is_Fh_DSHandle(&data->currentFH)) {
                return NFS4ERR_INVAL;
        }

        return NFS4_OK;
} /* nfs4_sanity_check_FH */
<|MERGE_RESOLUTION|>--- conflicted
+++ resolved
@@ -3341,7 +3341,6 @@
  * @return NFS4_OK if successful, NFS4ERR codes if not.
  *
  */
-<<<<<<< HEAD
 
 /** @TODO This needs fixing.  It can overrun the buffer etc.
  *  what is needed is the bitmap to list or ??? conversion calculates the last offset,
@@ -3350,11 +3349,8 @@
  *  we fail multiple pynfs tests with bad sizes.... Just how right now is TBD and work.
  */
 
-int Fattr4_To_FSAL_attr(fsal_attrib_list_t * pFSAL_attr, fattr4 * Fattr, nfs_fh4 *hdl4)
-=======
 int Fattr4_To_FSAL_attr(struct attrlist *pFSAL_attr,
                         fattr4 *Fattr, nfs_fh4 *hdl4)
->>>>>>> e2c45479
 {
   u_int LastOffset = 0;
   unsigned int i = 0;
