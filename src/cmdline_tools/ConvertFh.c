/*
 * vim:expandtab:shiftwidth=8:tabstop=8:
 *
 * Copyright CEA/DAM/DIF  (2008)
 * contributeur : Philippe DENIEL   philippe.deniel@cea.fr
 *                Thomas LEIBOVICI  thomas.leibovici@cea.fr
 *
 *
 * This program is free software; you can redistribute it and/or
 * modify it under the terms of the GNU Lesser General Public
 * License as published by the Free Software Foundation; either
 * version 3 of the License, or (at your option) any later version.
 *
 * This program is distributed in the hope that it will be useful,
 * but WITHOUT ANY WARRANTY; without even the implied warranty of
 * MERCHANTABILITY or FITNESS FOR A PARTICULAR PURPOSE.  See the GNU
 * Lesser General Public License for more details.
 *
 * You should have received a copy of the GNU Lesser General Public
 * License along with this library; if not, write to the Free Software
 * Foundation, Inc., 51 Franklin Street, Fifth Floor, Boston, MA  02110-1301  USA
 *
 * ---------------------------------------*/

/**
 *
 * \file    main.c
 * \author  $Author: leibovic $
 * \date    $Date: 2006/02/23 07:42:53 $
 * \version $Revision: 1.28 $
 * \brief   main shell routine.
 *
 */
#ifdef HAVE_CONFIG_H
#include "config.h"
#endif

#include "nfs_init.h"
#include "fsal.h"
#include <stdio.h>
#include <string.h>
#include <pthread.h>
#include <signal.h>             /* for sigaction */
#include <errno.h>
#include <ctype.h>

#define CMD_BUFFER_SIZE 1024
#define DEFAULT_CONFIG_FILE "/etc/ganesha/"FS_NAME".ganesha.nfsd.conf"

short HashFileID4(u_int64_t fileid4);
time_t ServerBootTime;

char ganesha_exec_path[MAXPATHLEN];     /* Just because the symbol is required to compile */

/* determine buffer type and display it */
void print_buffer(caddr_t buffer, size_t sz_returned)
{
  unsigned int i;
  int ascii, numeric, hexa;

  /* print the value */
  if(sz_returned == 0)
    {
      printf("(empty)\n");
      return;
    }

  /* ascii, numeric or hexa ? */
  ascii = numeric = hexa = FALSE;

  /* is it ascii ? */
  if(strlen(buffer) == sz_returned - 1 || strlen(buffer) == sz_returned)
    {
      char *str = buffer;
      int tmp_is_ascii = TRUE;

      for(i = 0; i < strlen(str); i++)
        {
          if(!isprint(str[i]) && !isspace(str[i]))
            {
              tmp_is_ascii = FALSE;
              break;
            }
        }
      if(tmp_is_ascii)
        ascii = TRUE;
    }

  /* is it numeric ? */
  if(!ascii)
    {
      if(sz_returned == 1 || sz_returned == 2 || sz_returned == 4 || sz_returned == 8)
        numeric = TRUE;
      else
        hexa = TRUE;
    }

  if(ascii)
    {
      printf("%s\n", buffer);
    }
  else if(numeric)
    {
      if(sz_returned == 1)
        printf("%hhu\n", buffer[0]);
      else if(sz_returned == 2)
        printf("%hu\n", *((unsigned short *)buffer));
      else if(sz_returned == 4)
        printf("%u\n", *((unsigned int *)buffer));
      else if(sz_returned == 8)
        printf("%llu\n", *((unsigned long long *)buffer));
      else
        {
          for(i = 0; i < sz_returned; i += 8)
            {
              unsigned long long *p64 = (unsigned long long *)(buffer + i);
              if(i == 0)
                printf("%llu", *p64);
              else
                printf(".%llu", *p64);
            }
          printf("\n");
        }
    }
  else if(hexa)                 /* hexa */
    {
      printf("0x");
      for(i = 0; i < sz_returned; i++)
        {
          unsigned char val = buffer[i];
          printf("%hhX", val);
        }
      printf("\n");

    }

  return;
}                               /* print_buffer */

int main(int argc, char *argv[])
{
  int c;
  int exportid = 0;
  char buffer[CMD_BUFFER_SIZE];
  char str[2 * CMD_BUFFER_SIZE];
  fhandle2 filehandle_v2;
  struct nfs_fh3 filehandle_v3;
  nfs_fh4 filehandle_v4;
  int flag_i = FALSE;
  char exec_name[MAXPATHLEN];
  char *tempo_exec_name = NULL;
  cache_inode_fsal_data_t fsal_data;
  fsal_op_context_t fsal_op_context;
  fsal_export_context_t fsal_export_context;
  exportlist_t *pexportlist = NULL;
  exportlist_t *pexport = NULL;
  nfs_start_info_t nfs_start_info;
  fsal_status_t fsal_status;
  unsigned int nfs_version = 3;
  path_str_t fsal_path_lib[NB_AVAILABLE_FSAL];
#ifdef _USE_SHARED_FSAL
<<<<<<< HEAD
  int lentab = NB_AVAILABLE_FSAL;
#endif
=======
  int lentab = NB_AVAILABLE_FSAL ;
#endif

>>>>>>> 245773ce
  short cache_content_hash;
  char entry_path[MAXPATHLEN];
  int i, nb_char;

  fsal_path_t export_path = FSAL_PATH_INITIALIZER;
  unsigned int cookie;
  fsal_xattrent_t xattr_array[256];
  unsigned int nb_returned;
  int eol;
  char attr_buffer[4096];
  size_t sz_returned;
  fsal_u64_t objid;
  char options[] = "h@f:v:i:";
  char usage[] = "%s [-h][-f <cfg_path>] {-v 2|3|4 <NFS_FileHandle> | -i <inum>}\n"
      "   -h               : prints this help\n"
      "   -f <config_file> : sets the ganesha configuration file to be used\n"
      "   -v <nfs_version> : sets the NFS version the file handle passed as argument\n"
      "   -i <inum>        : get datacache path for the given inode number (decimal)\n";

  ServerBootTime = time(NULL);

  SetDefaultLogging("STDERR");

  /* What is the executable file's name */
  if((tempo_exec_name = strrchr(argv[0], '/')) != NULL)
    strcpy((char *)exec_name, tempo_exec_name + 1);

  strncpy(config_path, DEFAULT_CONFIG_FILE, MAXPATHLEN);

  /* now parsing options with getopt */
  while((c = getopt(argc, argv, options)) != EOF)
    {
      switch (c)
        {
        case '@':
          printf("%s compiled on %s at %s\n", exec_name, __DATE__, __TIME__);
          exit(0);
          break;

        case 'h':
          printf(usage, exec_name);
          exit(0);
          break;

        case 'f':
          strncpy(config_path, optarg, MAXPATHLEN);
          break;

        case 'i':
          if(sscanf(optarg, "%llu", &objid) != 1)
            {
              fprintf(stderr, "Invalid object_id %s (base-10 integer expected)\n",
                      optarg);
              exit(1);
            }
          flag_i = TRUE;
          break;

        case 'v':
          nfs_version = atoi(optarg);
          if((nfs_version < 2) || (nfs_version > 4))
            {
              fprintf(stderr, "Invalid nfs version %u\n", nfs_version);
              exit(1);
            }
          break;
        case '?':
          printf("Unknown option: %c\n", optopt);
          printf(usage, exec_name);
          exit(1);
        }
    }

  if(!flag_i && (optind != argc - 1))
    {
      printf("Missing argument: <NFS_FileHandle>\n");
      printf(usage, exec_name);
      exit(1);
    }

  /* initialize memory and logging */

  nfs_prereq_init("convert_fh", "localhost", NIV_MAJ, "/dev/tty");

#ifdef _USE_SHARED_FSAL
  if(nfs_get_fsalpathlib_conf(config_path, fsal_path_lib, &lentab))
    {
      fprintf(stderr, "NFS MAIN: Error parsing configuration file.");
      exit(1);
    }
#endif                          /* _USE_SHARED_FSAL */

  /* Load the FSAL library (if needed) */
  if(!FSAL_LoadLibrary((char *)fsal_path_lib))  /** @todo: this part of the code and this utility has to be checked */
    {
      fprintf(stderr, "NFS MAIN: Could not load FSAL dynamic library %s", (char *)fsal_path_lib[0]);
      exit(1);
    }

  /* Get the FSAL functions */
  FSAL_LoadFunctions();

  /* Get the FSAL consts */
  FSAL_LoadConsts();

  /* initialize default parameters */

  nfs_set_param_default();

  /* parse configuration file */

  if(nfs_set_param_from_conf(&nfs_start_info))
    {
      fprintf(stderr, "Error parsing configuration file '%s'", config_path);
      exit(1);
    }

  /* check parameters consitency */

  if(nfs_check_param_consistency())
    {
      fprintf(stderr, "Inconsistent parameters found");
      exit(1);
    }

  if(!nfs_param.pexportlist)
    {
      fprintf(stderr, "No export entries found in configuration file !!!\n");
      return -1;
    }

  pexportlist = nfs_param.pexportlist;

  /* not initialization is needed for converting fileid to path in datacache */
  if(!flag_i)
    {

#ifdef _USE_SHARED_FSAL
      fsal_status = FSAL_Init(&nfs_param.fsal_param[0]);
#else
      fsal_status = FSAL_Init(&nfs_param.fsal_param);
#endif
      if(FSAL_IS_ERROR(fsal_status))
        {
          /* Failed init */
          fprintf(stderr, "FSAL library could not be initialized, major=%d minor=%d\n",
                  fsal_status.major, fsal_status.minor);
          exit(1);
        }

      strncpy(str, argv[optind], 2 * CMD_BUFFER_SIZE);

      switch (nfs_version)
        {
        case 2:
          if(sscanmem(filehandle_v2, sizeof(file_handle_v2_t), (char *)str) == -1)
            {
              fprintf(stderr, "Bad FH as input (expected size: %lu bytes)\n",
                      (unsigned long)sizeof(file_handle_v2_t));
              exit(1);
            }

          exportid = nfs2_FhandleToExportId(&filehandle_v2);

          break;

        case 3:
          if(sscanmem(buffer, sizeof(file_handle_v3_t), (char *)str) == -1)
            {
              fprintf(stderr, "Bad FH as input (expected size: %lu bytes)\n",
                      (unsigned long)sizeof(file_handle_v3_t));
              exit(1);
            }
          filehandle_v3.data.data_val = (char *)buffer;
          filehandle_v3.data.data_len = sizeof(file_handle_v3_t);

          exportid = nfs3_FhandleToExportId(&filehandle_v3);
          break;

        case 4:
          if(sscanmem(buffer, sizeof(file_handle_v4_t), (char *)str) == -1)
            {
              fprintf(stderr, "Bad FH as input (expected size: %lu bytes)\n",
                      (unsigned long)sizeof(file_handle_v4_t));
              exit(1);
            }
          filehandle_v4.nfs_fh4_val = (char *)buffer;
          filehandle_v4.nfs_fh4_len = sizeof(file_handle_v4_t);

          exportid = nfs4_FhandleToExportId(&filehandle_v4);
          break;

        }
      if((pexport = nfs_Get_export_by_id(pexportlist, exportid)) == NULL)
        {
          fprintf(stderr, "NFS FH has exportid %u which is invalid....\n", exportid);
          exit(1);
        }

      /* INITIALIZING A CLIENT CONTEXT FOR FSAL */

      FSAL_str2path(pexport->fullpath, MAXPATHLEN, &export_path);

      if(FSAL_IS_ERROR
         (fsal_status =
          FSAL_BuildExportContext(&fsal_export_context, &export_path,
                                  pexport->FS_specific)))
        {
          fprintf(stderr, "Error in FSAL_BuildExportContext, major=%u, minor=%u\n",
                  fsal_status.major, fsal_status.minor);
          exit(1);
        }

      fsal_status = FSAL_InitClientContext(&fsal_op_context);
      if(FSAL_IS_ERROR(fsal_status))
        {
          /* Failed init */
          fprintf(stderr, "Could not init client context... major=%d minor=%d\n",
                  fsal_status.major, fsal_status.minor);
          exit(1);
        }

      fsal_status = FSAL_GetClientContext(&fsal_op_context,
                                          &fsal_export_context, 0, 0, NULL, 0);

      if(FSAL_IS_ERROR(fsal_status))
        {
          /* Failed init */
          fprintf(stderr, "Could not get cred for uid=%d gid=%d, major=%d minor=%d\n",
                  getuid(), getgid(), fsal_status.major, fsal_status.minor);
          exit(1);
        }

      /* now, can use the fsal_op_context */
      switch (nfs_version)
        {
        case 2:
          if(!nfs2_FhandleToFSAL(&filehandle_v2, &fsal_data.handle, &fsal_op_context))
            {
              fprintf(stderr, "Cannot convert Fhandle to FSAL\n");
              exit(1);
            }
          break;

        case 3:
          if(!nfs3_FhandleToFSAL(&filehandle_v3, &fsal_data.handle, &fsal_op_context))
            {
              fprintf(stderr, "Cannot convert Fhandle to FSAL\n");
              exit(1);
            }
          break;

        case 4:
          if(!nfs4_FhandleToFSAL(&filehandle_v4, &fsal_data.handle, &fsal_op_context))
            {
              fprintf(stderr, "Cannot convert Fhandle to FSAL\n");
              exit(1);
            }
          break;
        }

      printf("\n");

      snprintmem((caddr_t) str, 2 * CMD_BUFFER_SIZE, (caddr_t) & fsal_data.handle,
                 sizeof(fsal_data.handle));

      printf("%-18s = %s\n", "FSAL Handle", str);

      /* Now, list FSAL extended attributes */

      cookie = XATTRS_READLIST_FROM_BEGINNING;
      eol = FALSE;

      while(!eol)
        {
          unsigned int index;

          fsal_status = FSAL_ListXAttrs(&fsal_data.handle, cookie, &fsal_op_context,
                                        xattr_array, 256, &nb_returned, &eol);

          if(FSAL_IS_ERROR(fsal_status))
            {
              fprintf(stderr, "Error executing FSAL_ListXAttrs\n");
              exit(1);
            }

          /* list attributes and get their value */

          for(index = 0; index < nb_returned; index++)
            {
              cookie = xattr_array[index].xattr_cookie;

              printf("%-18s = ", xattr_array[index].xattr_name.name);

              fsal_status =
                  FSAL_GetXAttrValueByName(&fsal_data.handle,
                                           &xattr_array[index].xattr_name,
                                           &fsal_op_context, attr_buffer, 4096,
                                           &sz_returned);

              if(FSAL_IS_ERROR(fsal_status))
                {
                  fprintf(stderr, "Error executing FSAL_GetXAttrValueByName\n");
                }

              /* Display it */
              print_buffer(attr_buffer, sz_returned);

            }

        }

      /* get object ID */
      fsal_status =
          FSAL_DigestHandle(&fsal_export_context, FSAL_DIGEST_FILEID4, &fsal_data.handle,
                            (caddr_t) & objid);

      if(FSAL_IS_ERROR(fsal_status))
        {
          fprintf(stderr, "Error retrieving fileid from handle\n");
        }
      else
        {
          printf("%-18s = %llu\n", "FileId", objid);
        }

    }

  /* end of retrieval of objid */
  /* build the path in the datacache */
  cache_content_hash = HashFileID4(objid);

  /* for limiting the number of entries into each datacache directory
   * we create 256 subdirectories on 2 levels, depending on the entry's fileid.
   */
  nb_char = snprintf(entry_path, MAXPATHLEN, "export_id=%d", 0);

  for(i = 0; i <= 8; i += 8)
    {
      /* concatenation of hashval */
      nb_char += snprintf((char *)(entry_path + nb_char), MAXPATHLEN - nb_char,
                          "/%02hhX", (char)((cache_content_hash >> i) & 0xFF));
    }

  /* displays the node name */

  printf("%-18s = %s/%s/node=%llx*\n", "DataCache path",
         nfs_param.cache_layers_param.cache_content_client_param.cache_dir, entry_path,
         objid);

  exit(0);
}<|MERGE_RESOLUTION|>--- conflicted
+++ resolved
@@ -159,14 +159,9 @@
   unsigned int nfs_version = 3;
   path_str_t fsal_path_lib[NB_AVAILABLE_FSAL];
 #ifdef _USE_SHARED_FSAL
-<<<<<<< HEAD
-  int lentab = NB_AVAILABLE_FSAL;
-#endif
-=======
   int lentab = NB_AVAILABLE_FSAL ;
 #endif
 
->>>>>>> 245773ce
   short cache_content_hash;
   char entry_path[MAXPATHLEN];
   int i, nb_char;
