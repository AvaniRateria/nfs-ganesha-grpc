/*
 * vim:expandtab:shiftwidth=8:tabstop=8:
 *
 * Copyright CEA/DAM/DIF  (2008)
 * contributeur : Philippe DENIEL   philippe.deniel@cea.fr
 *                Thomas LEIBOVICI  thomas.leibovici@cea.fr
 *
 *
 * This program is free software; you can redistribute it and/or
 * modify it under the terms of the GNU Lesser General Public
 * License as published by the Free Software Foundation; either
 * version 3 of the License, or (at your option) any later version.
 * 
 * This program is distributed in the hope that it will be useful,
 * but WITHOUT ANY WARRANTY; without even the implied warranty of
 * MERCHANTABILITY or FITNESS FOR A PARTICULAR PURPOSE.  See the GNU
 * Lesser General Public License for more details.
 * 
 * You should have received a copy of the GNU Lesser General Public
 * License along with this library; if not, write to the Free Software
 * Foundation, Inc., 51 Franklin Street, Fifth Floor, Boston, MA  02110-1301  USA
 * 
 * ---------------------------------------
 */

/**
 * \file    cache_inode_rdwr.c
 * \author  $Author: deniel $
 * \date    $Date: 2005/11/28 17:02:27 $
 * \version $Revision: 1.20 $
 * \brief   Removes an entry of any type.
 *
 * cache_inode_rdwr.c : performs an IO on a REGULAR_FILE.
 *
 *
 */
#ifdef HAVE_CONFIG_H
#include "config.h"
#endif

#ifdef _SOLARIS
#include "solaris_port.h"
#endif                          /* _SOLARIS */

#include "fsal.h"

#include "LRU_List.h"
#include "log_macros.h"
#include "HashData.h"
#include "HashTable.h"
#include "cache_inode.h"
#include "cache_content.h"
#include "stuff_alloc.h"
#include "nfs_core.h"

#include <unistd.h>
#include <sys/types.h>
#include <sys/stat.h>
#include <sys/param.h>
#include <time.h>
#include <pthread.h>

/**
 *
 * cache_inode_rdwr: Reads/Writes through the cache layer.
 *
 * Reads/Writes through the cache layer.
 *
 * @param pentry [IN] entry in cache inode layer whose content is to be accessed.
 * @param read_or_write [IN] a flag of type cache_content_io_direction_t to tell if a read or write is to be done. 
 * @param seek_descriptor [IN] absolute position (in the FSAL file) where the IO will be done.
 * @param buffer_size [IN] size of the buffer pointed by parameter 'buffer'. 
 * @param pio_size [OUT] the size of the io that was successfully made.
 * @param pfsal_attr [OUT] the FSAL attributes after the operation.
 * @param buffer write:[IN] read:[OUT] the buffer for the data.
 * @param ht [INOUT] the hashtable used for managing the cache. 
 * @param pclient [IN]  ressource allocated by the client for the nfs management.
 * @param pcontext [IN] fsal context for the operation.
 * @param stable[IN] if FALSE, data will be written to unstable storage (for implementing write/commit)
 * @pstatus [OUT] returned status.
 *
 * @return CACHE_CONTENT_SUCCESS is successful .
 *
 * @todo: BUGAZEOMEU; gestion de la taille du fichier a prendre en compte.
 *
 */

cache_inode_status_t cache_inode_rdwr(cache_entry_t * pentry,
                                      cache_inode_io_direction_t read_or_write,
                                      fsal_seek_t * seek_descriptor,
                                      fsal_size_t buffer_size,
                                      fsal_size_t * pio_size,
                                      fsal_attrib_list_t * pfsal_attr,
                                      caddr_t buffer,
                                      fsal_boolean_t * p_fsal_eof,
                                      hash_table_t * ht,
                                      cache_inode_client_t * pclient,
                                      fsal_op_context_t * pcontext,
                                      uint64_t stable, cache_inode_status_t * pstatus)
{
  int statindex = 0;
  cache_content_io_direction_t io_direction;
  cache_content_status_t cache_content_status;
  fsal_status_t fsal_status;
  fsal_status_t fsal_status_for_sync;
  fsal_openflags_t openflags;
  fsal_size_t io_size;
  fsal_attrib_list_t post_write_attr;
  fsal_status_t fsal_status_getattr;
  struct stat buffstat;

  /* Set the return default to CACHE_INODE_SUCCESS */
  *pstatus = CACHE_INODE_SUCCESS;

  /* For now, only FSAL_SEEK_SET is supported */
  if(seek_descriptor->whence != FSAL_SEEK_SET)
    {
      LogCrit(COMPONENT_CACHE_INODE,
              "Implementation trouble: seek_descriptor was not a 'FSAL_SEEK_SET' cursor");
      *pstatus = CACHE_INODE_INVALID_ARGUMENT;
      return *pstatus;
    }

  io_size = buffer_size;

  LogDebug(COMPONENT_CACHE_INODE,
           "cache_inode_rdwr: INODE : IO Size = %llu fdsize =%zu seeksize=%zu",
           buffer_size, sizeof(fsal_file_t), sizeof(fsal_seek_t));

  /* stat */
  pclient->stat.nb_call_total += 1;
  if(read_or_write == CACHE_INODE_READ)
    {
      statindex = CACHE_INODE_READ_DATA;
      io_direction = CACHE_CONTENT_READ;
      openflags = FSAL_O_RDONLY;
      pclient->stat.func_stats.nb_call[CACHE_INODE_READ_DATA] += 1;
    }
  else
    {
      statindex = CACHE_INODE_WRITE_DATA;
      io_direction = CACHE_CONTENT_WRITE;
      openflags = FSAL_O_WRONLY;
      pclient->stat.func_stats.nb_call[CACHE_INODE_WRITE_DATA] += 1;
    }

  P_w(&pentry->lock);

  /* IO are done only on REGULAR_FILEs */
  if(pentry->internal_md.type != REGULAR_FILE)
    {
      *pstatus = CACHE_INODE_BAD_TYPE;
      V_w(&pentry->lock);

      /* stats */
      pclient->stat.func_stats.nb_err_unrecover[statindex] += 1;

      return *pstatus;
    }

  /* Non absolute address within the file are not supported (we act only like pread/pwrite) */
  if(seek_descriptor->whence != FSAL_SEEK_SET)
    {
      *pstatus = CACHE_INODE_INVALID_ARGUMENT;
      V_w(&pentry->lock);

      /* stats */
      pclient->stat.func_stats.nb_err_unrecover[statindex] += 1;

      return *pstatus;
    }

  /* Do we use stable or unstable storage ? */
  if(stable == FSAL_UNSAFE_WRITE_TO_GANESHA_BUFFER)
    {
      /* Data will be stored in memory and not flush to FSAL */

      /* If the unstable_data buffer allocated ? */
      if(pentry->object.file.unstable_data.buffer == NULL)
        {
          if((pentry->object.file.unstable_data.buffer =
              Mem_Alloc_Label(CACHE_INODE_UNSTABLE_BUFFERSIZE,
                              "Cache_Inode Unstable Buffer")) == NULL)
            {
              *pstatus = CACHE_INODE_MALLOC_ERROR;
              V_w(&pentry->lock);

              /* stats */
              pclient->stat.func_stats.nb_err_unrecover[statindex] += 1;

              return *pstatus;
            }

          pentry->object.file.unstable_data.offset = seek_descriptor->offset;
          pentry->object.file.unstable_data.length = buffer_size;

          memcpy(pentry->object.file.unstable_data.buffer, buffer, buffer_size);

          /* Set mtime and ctime */
          pentry->object.file.attributes.mtime.seconds = time(NULL);
          pentry->object.file.attributes.mtime.nseconds = 0;

          /* BUGAZOMEU : write operation must NOT modify file's ctime */
          pentry->object.file.attributes.ctime = pentry->object.file.attributes.mtime;

          *pio_size = buffer_size;
        }                       /* if( pentry->object.file.unstable_data.buffer == NULL ) */
      else
        {
          if((pentry->object.file.unstable_data.offset < seek_descriptor->offset) &&
             (buffer_size + seek_descriptor->offset < CACHE_INODE_UNSTABLE_BUFFERSIZE))
            {
              pentry->object.file.unstable_data.length =
                  buffer_size + seek_descriptor->offset;
              memcpy((char *)(pentry->object.file.unstable_data.buffer +
                              seek_descriptor->offset), buffer, buffer_size);

              /* Set mtime and ctime */
              pentry->object.file.attributes.mtime.seconds = time(NULL);
              pentry->object.file.attributes.mtime.nseconds = 0;

              /* BUGAZOMEU : write operation must NOT modify file's ctime */
              pentry->object.file.attributes.ctime = pentry->object.file.attributes.mtime;

              *pio_size = buffer_size;
            }
          else
            {
              /* Go back to regular situation */
              stable = FSAL_SAFE_WRITE_TO_FS;
            }
        }

    }
  /* if( stable == FALSE ) */
  if(stable == FSAL_SAFE_WRITE_TO_FS ||
     stable == FSAL_UNSAFE_WRITE_TO_FS_BUFFER)
    {
      /* Calls file content cache to operate on the cache */
      if(pentry->object.file.pentry_content != NULL)
        {
          /* Entry is data cached */
          cache_content_rdwr(pentry->object.file.pentry_content,
                             io_direction,
                             seek_descriptor,
                             &io_size,
                             pio_size,
                             buffer,
                             p_fsal_eof,
                             &buffstat,
                             (cache_content_client_t *) pclient->pcontent_client,
                             pcontext, &cache_content_status);

          /* If the entry under resync */
          if(cache_content_status == CACHE_CONTENT_LOCAL_CACHE_NOT_FOUND)
            {
              /* Data cache gc has removed this entry */
              if(cache_content_new_entry(pentry,
                                         NULL,
                                         (cache_content_client_t *)
                                         pclient->pcontent_client, RENEW_ENTRY, pcontext,
                                         &cache_content_status) == NULL)
                {
                  /* Entry could not be recoverd, cache_content_status contains an error, let it be managed by the next block */
                  LogCrit(COMPONENT_CACHE_INODE,
                                    "Read/Write Operation through cache failed with status %d (renew process failed)",
                                    cache_content_status);

		  /** @todo exit on error here */

                }
              else
                {
                  /* Entry was successfully renewed */
                  LogEvent(COMPONENT_CACHE_INODE, "----> File Content Entry %p was successfully renewed",
                             pentry);

                  /* Try to access the content of the file again */
                  cache_content_rdwr(pentry->object.file.pentry_content,
                                     io_direction,
                                     seek_descriptor,
                                     &io_size,
                                     pio_size,
                                     buffer,
                                     p_fsal_eof,
                                     &buffstat,
                                     (cache_content_client_t *) pclient->pcontent_client,
                                     pcontext, &cache_content_status);

                  /* No management of cache_content_status in case of failure, this will be done 
                   * within the next block */
                }

            }

          if(cache_content_status != CACHE_CONTENT_SUCCESS)
            {
              *pstatus = cache_content_error_convert(cache_content_status);

              V_w(&pentry->lock);

              LogCrit(COMPONENT_CACHE_INODE,
                                "Read/Write Operation through cache failed with status %d",
                                cache_content_status);

              /* stats */
              pclient->stat.func_stats.nb_err_unrecover[statindex] += 1;

              return *pstatus;
            }

          LogFullDebug(COMPONENT_CACHE_INODE,
                       "cache_inode_rdwr: inode/dc: io_size=%llu, pio_size=%llu,  eof=%d, seek=%d.%"PRIu64,
                       io_size, *pio_size, *p_fsal_eof, seek_descriptor->whence,
                       seek_descriptor->offset);

          LogFullDebug(COMPONENT_CACHE_INODE,
                       "cache_inode_rdwr: INODE  AFTER : IO Size = %llu %llu", io_size,
                       *pio_size);

          /* Use information from the buffstat to update the file metadata */
          pentry->object.file.attributes.filesize = buffstat.st_size;
          pentry->object.file.attributes.spaceused =
              buffstat.st_blksize * buffstat.st_blocks;

        }
      else
        {
          /* No data cache entry, we operated directly on FSAL */
          pentry->object.file.attributes.asked_attributes = pclient->attrmask;

          /* We need to open if we don't have a cached
           * descriptor or our open flags differs.
           */
          if(cache_inode_open(pentry,
                              pclient,
                              openflags, pcontext, pstatus) != CACHE_INODE_SUCCESS)
            {
              V_w(&pentry->lock);

              /* stats */
              pclient->stat.func_stats.nb_err_unrecover[statindex] += 1;

              return *pstatus;
            }

          rw_lock_downgrade(&pentry->lock);

          /* Call FSAL_read or FSAL_write */

          switch (read_or_write)
            {
            case CACHE_INODE_READ:
#ifdef _USE_MFSL
              fsal_status = MFSL_read(&(pentry->object.file.open_fd.mfsl_fd),
                                      seek_descriptor,
                                      io_size,
                                      buffer,
                                      pio_size, p_fsal_eof, &pclient->mfsl_context, NULL);
#else
              fsal_status = FSAL_read(&(pentry->object.file.open_fd.fd),
                                      seek_descriptor,
                                      io_size, buffer, pio_size, p_fsal_eof);
#endif
              break;

            case CACHE_INODE_WRITE:
#ifdef _USE_MFSL
              fsal_status = MFSL_write(&(pentry->object.file.open_fd.mfsl_fd),
                                       seek_descriptor,
                                       io_size, buffer, pio_size, &pclient->mfsl_context, NULL);
#else
              fsal_status = FSAL_write(&(pentry->object.file.open_fd.fd),
                                       seek_descriptor, io_size, buffer, pio_size);
#endif

              /* Alright, the unstable write is complete. Now if it was supposed to be a stable write
               * we can sync to the hard drive. */
              if(stable == FSAL_SAFE_WRITE_TO_FS) {
<<<<<<< HEAD
                fsal_status_for_sync = FSAL_sync(&(pentry->object.file.open_fd.fd));
                if(FSAL_IS_ERROR(fsal_status_for_sync))
                  LogMajor(COMPONENT_CACHE_INODE, "cache_inode_rdwr: fsal_sync() failed: fsal_status.major = %d",
                           fsal_status_for_sync.major);
=======
#ifdef _USE_MFSL
                fsal_status = MFSL_sync(&(pentry->object.file.open_fd.mfsl_fd), NULL);
#else
                fsal_status = FSAL_sync(&(pentry->object.file.open_fd.fd));
#endif
                if(FSAL_IS_ERROR(fsal_status))
                  LogMajor(COMPONENT_CACHE_INODE, "cache_inode_rdwr: fsal_sync() failed: fsal_status.major = %d",
                           fsal_status.major);
>>>>>>> 7d825c78
              }

              break;
            }

          V_r(&pentry->lock);
          LogFullDebug(COMPONENT_FSAL,
                       "cache_inode_rdwr: FSAL IO operation returned %d, asked_size=%llu, effective_size=%llu",
                       fsal_status.major, (unsigned long long)io_size,
                       (unsigned long long)*pio_size);
          P_w(&pentry->lock);

          if(FSAL_IS_ERROR(fsal_status))
            {

              if(fsal_status.major == ERR_FSAL_DELAY)
                LogEvent(COMPONENT_CACHE_INODE, "cache_inode_rdwr: FSAL_write returned EBUSY");
              else
                LogDebug(COMPONENT_CACHE_INODE, 
                         "cache_inode_rdwr: fsal_status.major = %d",
                         fsal_status.major);

              if((fsal_status.major != ERR_FSAL_NOT_OPENED)
                 && (pentry->object.file.open_fd.fileno != 0))
                {

                  LogFullDebug(COMPONENT_CACHE_INODE, "cache_inode_rdwr: CLOSING pentry %p: fd=%d", pentry,
                               pentry->object.file.open_fd.fileno);

#ifdef _USE_MFSL
                  MFSL_close(&(pentry->object.file.open_fd.mfsl_fd), &pclient->mfsl_context, NULL);
#else
                  FSAL_close(&(pentry->object.file.open_fd.fd));
#endif

                  *pstatus = cache_inode_error_convert(fsal_status);
                }
              else
                {
                  /* the fd has been close by another thread.
                   * return CACHE_INODE_FSAL_DELAY so the client will
                   * retry with a new fd.
                   */
                  *pstatus = CACHE_INODE_FSAL_DELAY;
                }

              pentry->object.file.open_fd.last_op = 0;
              pentry->object.file.open_fd.fileno = 0;

              V_w(&pentry->lock);

              /* stats */
              pclient->stat.func_stats.nb_err_unrecover[statindex] += 1;

              return *pstatus;
            }

          LogFullDebug(COMPONENT_CACHE_INODE,
                       "cache_inode_rdwr: inode/direct: io_size=%llu, pio_size=%llu, eof=%d, seek=%d.%"PRIu64,
                       io_size, *pio_size, *p_fsal_eof, seek_descriptor->whence,
                       seek_descriptor->offset);

          if(cache_inode_close(pentry, pclient, pstatus) != CACHE_INODE_SUCCESS)
            {
              LogEvent(COMPONENT_CACHE_INODE,
                       "cache_inode_rdwr: cache_inode_close = %d", *pstatus);

              V_w(&pentry->lock);

              /* stats */
              pclient->stat.func_stats.nb_err_unrecover[statindex] += 1;

              return *pstatus;
            }

          if(read_or_write == CACHE_INODE_WRITE)
            {
              /* Do a getattr in order to have update information on filesize 
               * This query is done directly on FSAL (object is not data cached), and result
               * will be propagated to cache Inode */

              /* WARNING: This operation is to be done AFTER FSAL_close (some FSAL, like POSIX, 
               * may not flush data until the file is closed */

              /*post_write_attr.asked_attributes =  pclient->attrmask ; */
              post_write_attr.asked_attributes = FSAL_ATTR_SIZE | FSAL_ATTR_SPACEUSED;
              fsal_status_getattr =
                  FSAL_getattrs(&(pentry->object.file.handle), pcontext,
                                &post_write_attr);

              /* if failed, the next block will handle the error */
              if(FSAL_IS_ERROR(fsal_status_getattr))
                fsal_status = fsal_status_getattr;
              else
                {
                  /* Update Cache Inode attributes */
                  pentry->object.file.attributes.filesize = post_write_attr.filesize;
                  pentry->object.file.attributes.spaceused = post_write_attr.spaceused;
                }
            }

        }

      /* IO was successfull (through cache content or not), we manually update the times in the attributes */

      switch (read_or_write)
        {
        case CACHE_INODE_READ:
          /* Set the atime */
          pentry->object.file.attributes.atime.seconds = time(NULL);
          pentry->object.file.attributes.atime.nseconds = 0;
          break;

        case CACHE_INODE_WRITE:
          /* Set mtime and ctime */
          pentry->object.file.attributes.mtime.seconds = time(NULL);
          pentry->object.file.attributes.mtime.nseconds = 0;

          /* BUGAZOMEU : write operation must NOT modify file's ctime */
          pentry->object.file.attributes.ctime = pentry->object.file.attributes.mtime;

          break;
        }
    }

  /* if(stable == TRUE ) */
  /* Return attributes to caller */
  if(pfsal_attr != NULL)
    *pfsal_attr = pentry->object.file.attributes;

  *pstatus = CACHE_INODE_SUCCESS;

  /* stat */
  if(read_or_write == CACHE_INODE_READ)
    {
      *pstatus = cache_inode_valid(pentry, CACHE_INODE_OP_GET, pclient);

      if(*pstatus != CACHE_INODE_SUCCESS)
        pclient->stat.func_stats.nb_err_unrecover[CACHE_INODE_READ] += 1;
      else
        pclient->stat.func_stats.nb_success[CACHE_INODE_READ] += 1;
    }
  else
    {
      *pstatus = cache_inode_valid(pentry, CACHE_INODE_OP_SET, pclient);

      if(*pstatus != CACHE_INODE_SUCCESS)
        pclient->stat.func_stats.nb_err_unrecover[CACHE_INODE_WRITE] += 1;
      else
        pclient->stat.func_stats.nb_success[CACHE_INODE_WRITE] += 1;
    }

  V_w(&pentry->lock);

  return *pstatus;
}                               /* cache_inode_rdwr */<|MERGE_RESOLUTION|>--- conflicted
+++ resolved
@@ -377,12 +377,6 @@
               /* Alright, the unstable write is complete. Now if it was supposed to be a stable write
                * we can sync to the hard drive. */
               if(stable == FSAL_SAFE_WRITE_TO_FS) {
-<<<<<<< HEAD
-                fsal_status_for_sync = FSAL_sync(&(pentry->object.file.open_fd.fd));
-                if(FSAL_IS_ERROR(fsal_status_for_sync))
-                  LogMajor(COMPONENT_CACHE_INODE, "cache_inode_rdwr: fsal_sync() failed: fsal_status.major = %d",
-                           fsal_status_for_sync.major);
-=======
 #ifdef _USE_MFSL
                 fsal_status = MFSL_sync(&(pentry->object.file.open_fd.mfsl_fd), NULL);
 #else
@@ -390,8 +384,7 @@
 #endif
                 if(FSAL_IS_ERROR(fsal_status))
                   LogMajor(COMPONENT_CACHE_INODE, "cache_inode_rdwr: fsal_sync() failed: fsal_status.major = %d",
-                           fsal_status.major);
->>>>>>> 7d825c78
+                           fsal_status_for_sync.major);
               }
 
               break;
