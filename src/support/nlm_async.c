--- conflicted
+++ resolved
@@ -95,11 +95,7 @@
           return NULL;
         }
       else if(pres->res_nlm4test.test_stat.stat == NLM4_DENIED)
-<<<<<<< HEAD
-        { 
-=======
-        {
->>>>>>> c680457a
+        {
           if(!copy_netobj(&arg->pres.res_nlm4test.test_stat.nlm4_testrply_u.holder.oh, &pres->res_nlm4test.test_stat.nlm4_testrply_u.holder.oh))
             {
               netobj_free(&arg->pres.res_nlm4test.cookie);
@@ -184,12 +180,7 @@
   q->func = func;
   q->arg = arg;
 
-<<<<<<< HEAD
-  LogFullDebug(COMPONENT_NLM, "nlm_async_callback %p:%p",
-               func, arg);
-=======
   LogFullDebug(COMPONENT_NLM, "nlm_async_callback %p:%p", func, arg);
->>>>>>> c680457a
   pthread_mutex_lock(&nlm_async_queue_mutex);
   glist_add_tail(&nlm_async_queue, &q->glist);
   pthread_cond_signal(&nlm_async_queue_cond);
